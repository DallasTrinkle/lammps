"LAMMPS WWW Site"_lws - "LAMMPS Documentation"_ld - "LAMMPS Commands"_lc :c

:link(lws,http://lammps.sandia.gov)
:link(ld,Manual.html)
:link(lc,Section_commands.html#comm)

:line

variable command :h3

[Syntax:]

variable name style args ... :pre

name = name of variable to define :ulb,l
style = {delete} or {index} or {loop} or {world} or {universe} or {uloop} or {string} or {getenv} or {file} or {atomfile} or {equal} or {atom} :l
  {delete} = no args
  {index} args = one or more strings
  {loop} args = N
    N = integer size of loop, loop from 1 to N inclusive
  {loop} args = N pad
    N = integer size of loop, loop from 1 to N inclusive
    pad = all values will be same length, e.g. 001, 002, ..., 100
  {loop} args = N1 N2
    N1,N2 = loop from N1 to N2 inclusive
  {loop} args = N1 N2 pad
    N1,N2 = loop from N1 to N2 inclusive
    pad = all values will be same length, e.g. 050, 051, ..., 100
  {world} args = one string for each partition of processors
  {universe} args = one or more strings
  {uloop} args = N
    N = integer size of loop
  {uloop} args = N pad
    N = integer size of loop
    pad = all values will be same length, e.g. 001, 002, ..., 100
  {string} arg = one string
  {getenv} arg = one string
  {file} arg = filename
  {atomfile} arg = filename
  {equal} or {atom} args = one formula containing numbers, thermo keywords, math operations, group functions, atom values and vectors, compute/fix/variable references
    numbers = 0.0, 100, -5.4, 2.8e-4, etc
    constants = PI
    thermo keywords = vol, ke, press, etc from "thermo_style"_thermo_style.html
    math operators = (), -x, x+y, x-y, x*y, x/y, x^y, 
                     x==y, x!=y, x<y, x<=y, x>y, x>=y, x&&y, x||y, !x
    math functions = sqrt(x), exp(x), ln(x), log(x), abs(x),
                     sin(x), cos(x), tan(x), asin(x), acos(x), atan(x), atan2(y,x),
                     random(x,y,z), normal(x,y,z), ceil(x), floor(x), round(x)
                     ramp(x,y), stagger(x,y), logfreq(x,y,z), stride(x,y,z), vdisplace(x,y), swiggle(x,y,z), cwiggle(x,y,z)
    group functions = count(group), mass(group), charge(group),
		      xcm(group,dim), vcm(group,dim), fcm(group,dim),
		      bound(group,xmin), gyration(group), ke(group),
		      angmom(group,dim), torque(group,dim),
                      inertia(group,dimdim), omega(group,dim)
    region functions = count(group,region), mass(group,region), charge(group,region),
		      xcm(group,dim,region), vcm(group,dim,region), fcm(group,dim,region),
		      bound(group,xmin,region), gyration(group,region), ke(group,reigon),
		      angmom(group,dim,region), torque(group,dim,region), 
		      inertia(group,dimdim,region), omega(group,dim,region)
    special functions = sum(x), min(x), max(x), ave(x), trap(x), gmask(x), rmask(x), grmask(x,y), next(x), isdef(x)
    atom value = id\[i\], mass\[i\], type\[i\], x\[i\], y\[i\], z\[i\], vx\[i\], vy\[i\], vz\[i\], fx\[i\], fy\[i\], fz\[i\]
    atom vector = id, mass, type, x, y, z, vx, vy, vz, fx, fy, fz
    compute references = c_ID, c_ID\[i\], c_ID\[i\]\[j\]
    fix references = f_ID, f_ID\[i\], f_ID\[i\]\[j\]
    variable references = v_name, v_name\[i\] :pre
:ule

[Examples:]

variable x index run1 run2 run3 run4 run5 run6 run7 run8
variable LoopVar loop $n
variable beta equal temp/3.0
variable b1 equal x\[234\]+0.5*vol
variable b1 equal "x\[234\] + 0.5*vol"
variable b equal xcm(mol1,x)/2.0
variable b equal c_myTemp
variable b atom x*y/vol
variable foo string myfile
variable f file values.txt
variable temp world 300.0 310.0 320.0 $\{Tfinal\}
variable x universe 1 2 3 4 5 6 7 8 9 10 11 12 13 14 15
variable x uloop 15 pad
variable x delete :pre

[Description:]

This command assigns one or more strings to a variable name for
evaluation later in the input script or during a simulation.

Variables can thus be useful in several contexts.  A variable can be
defined and then referenced elsewhere in an input script to become
part of a new input command.  For variable styles that store multiple
strings, the "next"_next.html command can be used to increment which
string is assigned to the variable.  Variables of style {equal} store
a formula which when evaluated produces a single numeric value which
can be output either directly (see the "print"_print.html, "fix
print"_fix_print.html, and "run every"_run.html commands) or as part
of thermodynamic output (see the "thermo_style"_thermo_style.html
command), or used as input to an averaging fix (see the "fix
ave/time"_fix_ave_time.html command).  Variables of style {atom} store
a formula which when evaluated produces one numeric value per atom
which can be output to a dump file (see the "dump custom"_dump.html
command) or used as input to an averaging fix (see the "fix
ave/spatial"_fix_ave_spatial.html and "fix ave/atom"_fix_ave_atom.html
commands).  Variables of style {atomfile} can be used anywhere in an
input script that atom-style variables are used; they get their
per-atom values from a file rather than from a formula.

In the discussion that follows, the "name" of the variable is the
arbitrary string that is the 1st argument in the variable command.
This name can only contain alphanumeric characters and underscores.
The "string" is one or more of the subsequent arguments.  The "string"
can be simple text as in the 1st example above, it can contain other
variables as in the 2nd example, or it can be a formula as in the 3rd
example.  The "value" is the numeric quantity resulting from
evaluation of the string.  Note that the same string can generate
different values when it is evaluated at different times during a
simulation.

IMPORTANT NOTE: When the input script line is encountered that defines
a variable of style {equal} or {atom} that contains a formula, the
formula is NOT immediately evaluated and the result stored.  See the
discussion below about "Immediate Evaluation of Variables" if you want
to do this.

IMPORTANT NOTE: When a variable command is encountered in the input
script and the variable name has already been specified, the command
is ignored.  This means variables can NOT be re-defined in an input
script (with 2 exceptions, read further).  This is to allow an input
script to be processed multiple times without resetting the variables;
see the "jump"_jump.html or "include"_include.html commands.  It also
means that using the "command-line switch"_Section_start.html#start_7
-var will override a corresponding index variable setting in the input
script.

There are two exceptions to this rule.  First, variables of style
{string}, {getenv}, {equal} and {atom} ARE redefined each time the
command is encountered.  This allows these style of variables to be
redefined multiple times in an input script.  In a loop, this means
the formula associated with an {equal} or {atom} style variable can
change if it contains a substitution for another variable, e.g. $x.

Second, as described below, if a variable is iterated on to the end of
its list of strings via the "next"_next.html command, it is removed
from the list of active variables, and is thus available to be
re-defined in a subsequent variable command.  The {delete} style does
the same thing.

:line

"This section"_Section_commands.html#cmd_2 of the manual explains how
occurrences of a variable name in an input script line are replaced by
the variable's string.  The variable name can be referenced as $x if
the name "x" is a single character, or as $\{LoopVar\} if the name
"LoopVar" is one or more characters.

As described below, for variable styles {index}, {loop}, {file},
{universe}, and {uloop}, which string is assigned to a variable can be
incremented via the "next"_next.html command.  When there are no more
strings to assign, the variable is exhausted and a flag is set that
causes the next "jump"_jump.html command encountered in the input
script to be skipped.  This enables the construction of simple loops
in the input script that are iterated over and then exited from.

As explained above, an exhausted variable can be re-used in an input
script.  The {delete} style also removes the variable, the same as if
it were exhausted, allowing it to be redefined later in the input
script or when the input script is looped over.  This can be useful
when breaking out of a loop via the "if"_if.html and "jump"_jump.html
commands before the variable would become exhausted.  For example,

label	    loop
variable    a loop 5
print	    "A = $a"
if	    "$a > 2" then "jump in.script break"
next	    a
jump	    in.script loop
label	    break
variable    a delete :pre

:line

For the {index} style, one or more strings are specified.  Initially,
the 1st string is assigned to the variable.  Each time a
"next"_next.html command is used with the variable name, the next
string is assigned.  All processors assign the same string to the
variable.

{Index} style variables with a single string value can also be set by
using the command-line switch -var; see "this
section"_Section_start.html#start_7 for details.

The {loop} style is identical to the {index} style except that the
strings are the integers from 1 to N inclusive, if only one argument N
is specified.  This allows generation of a long list of runs
(e.g. 1000) without having to list N strings in the input script.
Initially, the string "1" is assigned to the variable.  Each time a
"next"_next.html command is used with the variable name, the next
string ("2", "3", etc) is assigned.  All processors assign the same
string to the variable.  The {loop} style can also be specified with
two arguments N1 and N2.  In this case the loop runs from N1 to N2
inclusive, and the string N1 is initially assigned to the variable.
N1 <= N2 and N2 >= 0 is required.

For the {world} style, one or more strings are specified.  There must
be one string for each processor partition or "world".  See "this
section"_Section_start.html#start_7 of the manual for information on
running LAMMPS with multiple partitions via the "-partition"
command-line switch.  This variable command assigns one string to each
world.  All processors in the world are assigned the same string.  The
next command cannot be used with {equal} style variables, since there
is only one value per world.  This style of variable is useful when
you wish to run different simulations on different partitions, or when
performing a parallel tempering simulation (see the
"temper"_temper.html command), to assign different temperatures to
different partitions.

For the {universe} style, one or more strings are specified.  There
must be at least as many strings as there are processor partitions or
"worlds".  See "this page"_Section_start.html#start_7 for information
on running LAMMPS with multiple partitions via the "-partition"
command-line switch.  This variable command initially assigns one
string to each world.  When a "next"_next.html command is encountered
using this variable, the first processor partition to encounter it, is
assigned the next available string.  This continues until all the
variable strings are consumed.  Thus, this command can be used to run
50 simulations on 8 processor partitions.  The simulations will be run
one after the other on whatever partition becomes available, until
they are all finished.  {Universe} style variables are incremented
using the files "tmp.lammps.variable" and "tmp.lammps.variable.lock"
which you will see in your directory during such a LAMMPS run.

The {uloop} style is identical to the {universe} style except that the
strings are the integers from 1 to N.  This allows generation of long
list of runs (e.g. 1000) without having to list N strings in the input
script.

For the {string} style, a single string is assigned to the variable.
The only difference between this and using the {index} style with a
single string is that a variable with {string} style can be redefined.
E.g. by another command later in the input script, or if the script is
read again in a loop.

<<<<<<< HEAD
For the {getenv} style, a single string is assigned to the variable.
This string is interpreted as the name of an environment variable
and the variable will be expanded to the value of that environment
variable or an empty string, if it is not defined. This can be used
to adapt the behavior of LAMMPS input scripts without changing them
or to retrieve information that has been previously stored with
{shell putenv} and thus will be available beyond a {clear} command.
=======
For the {getenv} style, a single string is assigned to the variable
which should be the name of an environment variable.  When the
variable is evaluated, it returns the value of the environment
variable, or an empty string if it not defined.  This style of
variable can be used to adapt the behavior of LAMMPS input scripts via
environment variable settings, or to retrieve information that has
been previously stored with the "shell putenv"_shell.html command.
Note that because environment variable settings are stored by the
operating systems, they persist beyond a "clear"_clear.html command.
>>>>>>> 2f266184

For the {file} style, a filename is provided which contains a list of
strings to assign to the variable, one per line.  The strings can be
numeric values if desired.  See the discussion of the next() function
below for equal-style variables, which will convert the string of a
file-style variable into a numeric value in a formula.

When a file-style variable is defined, the file is opened and the
string on the first line is read and stored with the variable.  This
means the variable can then be evaluated as many times as desired and
will return that string.  There are two ways to cause the next string
from the file to be read: use the "next"_next.html command or the
next() function in an equal- or atom-style variable, as discussed
below.

The rules for formatting the file are as follows.  A comment character
"#" can be used anywhere on a line; text starting with the comment
character is stripped.  Blank lines are skipped.  The first "word" of
a non-blank line, delimited by white space, is the "string" assigned
to the variable.

For the {atomfile} style, a filename is provided which contains one or
more sets of values, to assign on a per-atom basis to the variable.
The format of the file is described below.

When an atomfile-style variable is defined, the file is opened and the
first set of per-atom values are read and stored with the variable.
This means the variable can then be evaluated as many times as desired
and will return those values.  There are two ways to cause the next
set of per-atom values from the file to be read: use the
"next"_next.html command or the next() function in an atom-style
variable, as discussed below.

The rules for formatting the file are as follows.  Each time a set of
per-atom values is read, a non-blank line is searched for in the file.
A comment character "#" can be used anywhere on a line; text starting
with the comment character is stripped.  Blank lines are skipped.  The
first "word" of a non-blank line, delimited by white space, is read as
the count N of per-atom lines to immediately follow.  N can be be the
total number of atoms in the system, or only a subset.  The next N
lines have the following format

ID value :pre

where ID is an atom ID and value is the per-atom numeric value that
will be assigned to that atom.  IDs can be listed in any order.

IMPORTANT NOTE: Every time a set of per-atom lines is read, the value
for all atoms is first set to 0.0.  Thus values for atoms whose ID
does not appear in the set, will remain 0.0.

:line

For the {equal} and {atom} styles, a single string is specified which
represents a formula that will be evaluated afresh each time the
variable is used.  If you want spaces in the string, enclose it in
double quotes so the parser will treat it as a single argument.  For
{equal} style variables the formula computes a scalar quantity, which
becomes the value of the variable whenever it is evaluated.  For
{atom} style variables the formula computes one quantity for each
atom whenever it is evaluated.

Note that {equal} and {atom} variables can produce different values at
different stages of the input script or at different times during a
run.  For example, if an {equal} variable is used in a "fix
print"_fix_print.html command, different values could be printed each
timestep it was invoked.  If you want a variable to be evaluated
immediately, so that the result is stored by the variable instead of
the string, see the section below on "Immediate Evaluation of
Variables".

The next command cannot be used with {equal} or {atom} style
variables, since there is only one string.

The formula for an {equal} or {atom} variable can contain a variety
of quantities.  The syntax for each kind of quantity is simple, but
multiple quantities can be nested and combined in various ways to
build up formulas of arbitrary complexity.  For example, this is a
valid (though strange) variable formula:

variable x equal "pe + c_MyTemp / vol^(1/3)" :pre

Specifically, an formula can contain numbers, thermo keywords, math
operators, math functions, group functions, region functions, atom
values, atom vectors, compute references, fix references, and
references to other variables.

Number: 0.2, 100, 1.0e20, -15.4, etc
Constant: PI
Thermo keywords: vol, pe, ebond, etc
Math operators: (), -x, x+y, x-y, x*y, x/y, x^y, x==y, x!=y, x<y, x<=y, x>y, x>=y, x&&y, x||y, !x
Math functions: sqrt(x), exp(x), ln(x), log(x), abs(x), sin(x), cos(x), tan(x), asin(x), acos(x), atan(x), atan2(y,x), random(x,y,z), normal(x,y,z), ceil(x), floor(x), round(x), ramp(x,y), stagger(x,y), logfreq(x,y,z), stride(x,y,z), vdisplace(x,y), swiggle(x,y,z), cwiggle(x,y,z)
Group functions: count(ID), mass(ID), charge(ID), xcm(ID,dim), \
                 vcm(ID,dim), fcm(ID,dim), bound(ID,dir), \
		 gyration(ID), ke(ID), angmom(ID,dim), torque(ID,dim), \
		 inertia(ID,dimdim), omega(ID,dim)
Region functions: count(ID,IDR), mass(ID,IDR), charge(ID,IDR), \
		  xcm(ID,dim,IDR), vcm(ID,dim,IDR), fcm(ID,dim,IDR), \
		  bound(ID,dir,IDR), gyration(ID,IDR), ke(ID,IDR), \
		  angmom(ID,dim,IDR), torque(ID,dim,IDR), \
                  inertia(ID,dimdim,IDR), omega(ID,dim,IDR)
Special functions: sum(x), min(x), max(x), ave(x), trap(x), gmask(x), rmask(x), grmask(x,y), next(x), isdef(x)
Atom values: id\[i\], mass\[i\], type\[i\], x\[i\], y\[i\], z\[i\], \
             vx\[i\], vy\[i\], vz\[i\], fx\[i\], fy\[i\], fz\[i\]
Atom vectors: id, mass, type, x, y, z, vx, vy, vz, fx, fy, fz
Compute references: c_ID, c_ID\[i\], c_ID\[i\]\[j\]
Fix references: f_ID, f_ID\[i\], f_ID\[i\]\[j\]
Other variables: v_name, v_name\[i\] :tb(s=:)

:line

Most of the formula elements produce a scalar value.  A few produce a
per-atom vector of values.  These are the atom vectors, compute
references that represent a per-atom vector, fix references that
represent a per-atom vector, and variables that are atom-style
variables.  Math functions that operate on scalar values produce a
scalar value; math function that operate on per-atom vectors do so
element-by-element and produce a per-atom vector.

A formula for equal-style variables cannot use any formula element
that produces a per-atom vector.  A formula for an atom-style variable
can use formula elements that produce either a scalar value or a
per-atom vector.  Atom-style variables are evaluated by other commands
that define a "group"_group.html on which they operate, e.g. a
"dump"_dump.html or "compute"_compute.html or "fix"_fix.html command.
When they invoke the atom-style variable, only atoms in the group are
inlcuded in the formula evaluation.  The variable evaluates to 0.0 for
atoms not in the group.

The thermo keywords allowed in a formula are those defined by the
"thermo_style custom"_thermo_style.html command.  Thermo keywords that
require a "compute"_compute.html to calculate their values such as
"temp" or "press", use computes stored and invoked by the
"thermo_style"_thermo_style.html command.  This means that you can
only use those keywords in a variable if the style you are using with
the thermo_style command (and the thermo keywords associated with that
style) also define and use the needed compute.  Note that some thermo
keywords use a compute indirectly to calculate their value (e.g. the
enthalpy keyword uses temp, pe, and pressure).  If a variable is
evaluated directly in an input script (not during a run), then the
values accessed by the thermo keyword must be current.  See the
discussion below about "Variable Accuracy".

:line

Math Operators :h4

Math operators are written in the usual way, where the "x" and "y" in
the examples can themselves be arbitrarily complex formulas, as in the
examples above.  In this syntax, "x" and "y" can be scalar values or
per-atom vectors.  For example, "ke/natoms" is the division of two
scalars, where "vy+vz" is the element-by-element sum of two per-atom
vectors of y and z velocities.

Operators are evaluated left to right and have the usual C-style
precedence: unary minus and unary logical NOT operator "!" have the
highest precedence, exponentiation "^" is next; multiplication and
division are next; addition and subtraction are next; the 4 relational
operators "<", "<=", ">", and ">=" are next; the two remaining
relational operators "==" and "!=" are next; then the logical AND
operator "&&"; and finally the logical OR operator "||" has the lowest
precedence.  Parenthesis can be used to group one or more portions of
a formula and/or enforce a different order of evaluation than what
would occur with the default precedence.

The 6 relational operators return either a 1.0 or 0.0 depending on
whether the relationship between x and y is TRUE or FALSE.  For
example the expression x<10.0 in an atom-style variable formula will
return 1.0 for all atoms whose x-coordinate is less than 10.0, and 0.0
for the others.  The logical AND operator will return 1.0 if both its
arguments are non-zero, else it returns 0.0.  The logical OR operator
will return 1.0 if either of its arguments is non-zero, else it
returns 0.0.  The logical NOT operator returns 1.0 if its argument is
0.0, else it returns 0.0.

These relational and logical operators can be used as a masking or
selection operation in a formula.  For example, the number of atoms
whose properties satifsy one or more criteria could be calculated by
taking the returned per-atom vector of ones and zeroes and passing it
to the "compute reduce"_compute_reduce.html command.

:line

Math Functions :h4

Math functions are specified as keywords followed by one or more
parenthesized arguments "x", "y", "z", each of which can themselves be
arbitrarily complex formulas.  In this syntax, the arguments can
represent scalar values or per-atom vectors.  In the latter case, the
math operation is performed on each element of the vector.  For
example, "sqrt(natoms)" is the sqrt() of a scalar, where "sqrt(y*z)"
yields a per-atom vector with each element being the sqrt() of the
product of one atom's y and z coordinates.

Most of the math functions perform obvious operations.  The ln() is
the natural log; log() is the base 10 log. 

The random(x,y,z) function takes 3 arguments: x = lo, y = hi, and z =
seed.  It generates a uniform random number between lo and hi.  The
normal(x,y,z) function also takes 3 arguments: x = mu, y = sigma, and
z = seed.  It generates a Gaussian variate centered on mu with
variance sigma^2.  In both cases the seed is used the first time the
internal random number generator is invoked, to initialize it.  For
equal-style variables, every processor uses the same seed so that they
each generate the same sequence of random numbers.  For atom-style
variables, a unique seed is created for each processor, based on the
specified seed.  This effectively generates a different random number
for each atom being looped over in the atom-style variable.

IMPORTANT NOTE: Internally, there is just one random number generator
for all equal-style variables and one for all atom-style variables.
If you define multiple variables (of each style) which use the
random() or normal() math functions, then the internal random number
generators will only be initialized once, which means only one of the
specified seeds will determine the sequence of generated random
numbers.

The ceil(), floor(), and round() functions are those in the C math
library.  Ceil() is the smallest integer not less than its argument.
Floor() if the largest integer not greater than its argument.  Round()
is the nearest integer to its argument.

The ramp(x,y) function uses the current timestep to generate a value
linearly intepolated between the specified x,y values over the course
of a run, according to this formula:

value = x + (y-x) * (timestep-startstep) / (stopstep-startstep) :pre

The run begins on startstep and ends on stopstep.  Startstep and
stopstep can span multiple runs, using the {start} and {stop} keywords
of the "run"_run.html command.  See the "run"_run.html command for
details of how to do this.

The stagger(x,y) function uses the current timestep to generate a new
timestep.  X,y > 0 and x > y are required.  The generated timesteps
increase in a staggered fashion, as the sequence
x,x+y,2x,2x+y,3x,3x+y,etc.  For any current timestep, the next
timestep in the sequence is returned.  Thus if stagger(1000,100) is
used in a variable by the "dump_modify every"_dump_modify.html
command, it will generate the sequence of output timesteps:

100,1000,1100,2000,2100,3000,etc :pre

The logfreq(x,y,z) function uses the current timestep to generate a
new timestep.  X,y,z > 0 and y < z are required.  The generated
timesteps increase in a logarithmic fashion, as the sequence
x,2x,3x,...y*x,z*x,2*z*x,3*z*x,...y*z*x,z*z*x,2*z*x*x,etc.  For any
current timestep, the next timestep in the sequence is returned.  Thus
if logfreq(100,4,10) is used in a variable by the "dump_modify
every"_dump_modify.html command, it will generate the sequence of
output timesteps:

100,200,300,400,1000,2000,3000,4000,10000,20000,etc :pre

The stride(x,y,z) function uses the current timestep to generate a new
timestep.  X,y >= 0 and z > 0 and x <= y are required.  The generated
timesteps increase in increments of z, from x to y, I.e. it generates
the sequece x,x+z,x+2z,...,y.  If y-x is not a multiple of z, then
similar to the way a for loop operates, the last value will be one
that does not exceed y.  For any current timestep, the next timestep
in the sequence is returned.  Thus if stagger(1000,2000,100) is used
in a variable by the "dump_modify every"_dump_modify.html command, it
will generate the sequence of output timesteps:

1000,1100,1200, ... ,1900,2000 :pre

The vdisplace(x,y) function takes 2 arguments: x = value0 and y =
velocity, and uses the elapsed time to change the value by a linear
displacement due to the applied velocity over the course of a run,
according to this formula:

value = value0 + velocity*(timestep-startstep)*dt :pre

where dt = the timestep size.

The run begins on startstep.  Startstep can span multiple runs, using
the {start} keyword of the "run"_run.html command.  See the
"run"_run.html command for details of how to do this.  Note that the
"thermo_style"_thermo_style.html keyword elaplong =
timestep-startstep.

The swiggle(x,y,z) and cwiggle(x,y,z) functions each take 3 arguments:
x = value0, y = amplitude, z = period.  They use the elapsed time to
oscillate the value by a sin() or cos() function over the course of a
run, according to one of these formulas, where omega = 2 PI / period:

value = value0 + Amplitude * sin(omega*(timestep-startstep)*dt)
value = value0 + Amplitude * (1 - cos(omega*(timestep-startstep)*dt)) :pre

where dt = the timestep size.

The run begins on startstep.  Startstep can span multiple runs, using
the {start} keyword of the "run"_run.html command.  See the
"run"_run.html command for details of how to do this.  Note that the
"thermo_style"_thermo_style.html keyword elaplong =
timestep-startstep.

:line

Group and Region Functions :h4

Group functions are specified as keywords followed by one or two
parenthesized arguments.  The first argument is the group-ID.  The
{dim} argument, if it exists, is {x} or {y} or {z}.  The {dir}
argument, if it exists, is {xmin}, {xmax}, {ymin}, {ymax}, {zmin}, or
{zmax}.  The {dimdim} argument, if it exists, is {xx} or {yy} or {zz}
or {xy} or {yz} or {xz}.

The group function count() is the number of atoms in the group.  The
group functions mass() and charge() are the total mass and charge of
the group.  Xcm() and vcm() return components of the position and
velocity of the center of mass of the group.  Fcm() returns a
component of the total force on the group of atoms.  Bound() returns
the min/max of a particular coordinate for all atoms in the group.
Gyration() computes the radius-of-gyration of the group of atoms.  See
the "compute gyration"_compute_gyration.html command for a definition
of the formula.  Angmom() returns components of the angular momentum
of the group of atoms around its center of mass.  Torque() returns
components of the torque on the group of atoms around its center of
mass, based on current forces on the atoms.  Inertia() returns one of
6 components of the symmetric inertia tensor of the group of atoms
around its center of mass, ordered as Ixx,Iyy,Izz,Ixy,Iyz,Ixz.
Omega() returns components of the angular velocity of the group of
atoms around its center of mass.

Region functions are specified exactly the same way as group functions
except they take an extra argument which is the region ID.  The
function is computed for all atoms that are in both the group and the
region.  If the group is "all", then the only criteria for atom
inclusion is that it be in the region.

:line

Special Functions :h4

Special functions take specific kinds of arguments, meaning their
arguments cannot be formulas themselves.

The sum(x), min(x), max(x), ave(x), and trap(x) functions each take 1
argument which is of the form "c_ID" or "c_ID\[N\]" or "f_ID" or
"f_ID\[N\]".  The first two are computes and the second two are fixes;
the ID in the reference should be replaced by the ID of a compute or
fix defined elsewhere in the input script.  The compute or fix must
produce either a global vector or array.  If it produces a global
vector, then the notation without "\[N\]" should be used.  If it
produces a global array, then the notation with "\[N\]" should be
used, when N is an integer, to specify which column of the global
array is being referenced.

These functions operate on the global vector of inputs and reduce it
to a single scalar value.  This is analagous to the operation of the
"compute reduce"_compute_reduce.html command, which invokes the same
functions on per-atom and local vectors.

The sum() function calculates the sum of all the vector elements.  The
min() and max() functions find the minimum and maximum element
respectively.  The ave() function is the same as sum() except that it
divides the result by the length of the vector.  The trap() function
is the same as sum() except the first and last elements are multiplied
by a weighting factor of 1/2 when performing the sum.  This
effectively implements an integratiion via the trapezoidal rule on the
global vector of data.  I.e. consider a set of points, equally spaced
by 1 in their x coordinate: (1,V1), (2,V2), ..., (N,VN), where the Vi
are the values in the global vector of length N.  The integral from 1
to N of these points is trap().  When appropriately normalized by the
timestep size, this function is useful for calculating integrals of
time-series data, like that generated by the "fix
ave/correlate"_fix_ave_correlate.html command.

The gmask(x) function takes 1 argument which is a group ID.  It
can only be used in atom-style variables.  It returns a 1 for
atoms that are in the group, and a 0 for atoms that are not.

The rmask(x) function takes 1 argument which is a region ID.  It can
only be used in atom-style variables.  It returns a 1 for atoms that
are in the geometric region, and a 0 for atoms that are not.

The grmask(x,y) function takes 2 arguments.  The first is a group ID,
and the second is a region ID.  It can only be used in atom-style
variables.  It returns a 1 for atoms that are in both the group and
region, and a 0 for atoms that are not in both.

The next(x) function takes 1 argument which is a variable ID (not
"v_foo", just "foo").  It must be for a file-style or atomfile-style
variable.  Each time the next() function is invoked (i.e. each time
the equal-style or atom-style variable is evaluated), the following
steps occur.

The isdef(x) function takes 1 argument which is a variable ID (not
"v_foo", just "foo").  It returns 1 if the corresponding variable
is defined and 0 if not.

For file-style variables, the current string value stored by the
file-style variable is converted to a numeric value and returned by
the function.  And the next string value in the file is read and
stored.  Note that if the line previously read from the file was not a
numeric string, then it will typically evaluate to 0.0, which is
likely not what you want.

For atomfile-style variables, the current per-atom values stored by
the atomfile-style variable are returned by the function.  And the
next set of per-atom values in the file is read and stored.

Since file-style and atomfile-style variables read and store the first
line of the file or first set of per-atoms values when they are
defined in the input script, these are the value(s) that will be
returned the first time the next() function is invoked.  If next() is
invoked more times than there are lines or sets of lines in the file,
the variable is deleted, similar to how the "next"_next.html command
operates.

:line

Atom Values and Vectors :h4

Atom values take a single integer argument I from 1 to N, where I is
the an atom-ID, e.g. x\[243\], which means use the x coordinate of the
atom with ID = 243.

Atom vectors generate one value per atom, so that a reference like
"vx" means the x-component of each atom's velocity will be used when
evaluating the variable.  Note that other atom attributes can be used
as inputs to a variable by using the "compute
property/atom"_compute_property_atom.html command and then specifying
a quantity from that compute.

:line

Compute References :h4

Compute references access quantities calculated by a
"compute"_compute.html.  The ID in the reference should be replaced by
the ID of a compute defined elsewhere in the input script.  As
discussed in the doc page for the "compute"_compute.html command,
computes can produce global, per-atom, or local values.  Only global
and per-atom values can be used in a variable.  Computes can also
produce a scalar, vector, or array.  An equal-style variable can only
use scalar values, which means a global scalar, or an element of a
global or per-atom vector or array.  Atom-style variables can use the
same scalar values.  They can also use per-atom vector values.  A
vector value can be a per-atom vector itself, or a column of an
per-atom array.  See the doc pages for individual computes to see what
kind of values they produce.

Examples of different kinds of compute references are as follows.
There is no ambiguity as to what a reference means, since computes
only produce global or per-atom quantities, never both.

c_ID: global scalar, or per-atom vector
c_ID\[I\]: Ith element of global vector, or atom I's value in per-atom vector, or Ith column from per-atom array
c_ID\[I\]\[J\]: I,J element of global array, or atom I's Jth value in per-atom array :tb(s=:)

If a variable containing a compute is evaluated
directly in an input script (not during a run), then the values
accessed by the compute must be current.  See the discussion below
about "Variable Accuracy".

:line

Fix References :h4

Fix references access quantities calculated by a "fix"_compute.html.
The ID in the reference should be replaced by the ID of a fix defined
elsewhere in the input script.  As discussed in the doc page for the
"fix"_fix.html command, fixes can produce global, per-atom, or local
values.  Only global and per-atom values can be used in a variable.
Fixes can also produce a scalar, vector, or array.  An equal-style
variable can only use scalar values, which means a global scalar, or
an element of a global or per-atom vector or array.  Atom-style
variables can use the same scalar values.  They can also use per-atom
vector values.  A vector value can be a per-atom vector itself, or a
column of an per-atom array.  See the doc pages for individual fixes
to see what kind of values they produce.

The different kinds of fix references are exactly the same as the
compute references listed in the above table, where "c_" is replaced
by "f_".  Again, there is no ambiguity as to what a reference means,
since fixes only produce global or per-atom quantities, never both.

f_ID: global scalar, or per-atom vector
f_ID\[I\]: Ith element of global vector, or atom I's value in per-atom vector, or Ith column from per-atom array
f_ID\[I\]\[J\]: I,J element of global array, or atom I's Jth value in per-atom array :tb(s=:)

If a variable containing a fix is evaluated directly in an input
script (not during a run), then the values accessed by the fix should
be current.  See the discussion below about "Variable Accuracy".

Note that some fixes only generate quantities on certain timesteps.
If a variable attempts to access the fix on non-allowed timesteps, an
error is generated.  For example, the "fix ave/time"_fix_ave_time.html
command may only generate averaged quantities every 100 steps.  See
the doc pages for individual fix commands for details.

:line

Variable References :h4

Variable references access quantities stored or calculated by other
variables, which will cause those variables to be evaluated.  The name
in the reference should be replaced by the name of a variable defined
elsewhere in the input script. 

As discussed on this doc page, equal-style variables generate a global
scalar numeric value; atom-style and atomfile-style variables generate
a per-atom vector of numeric values; all other variables store a
string.  The formula for an equal-style variable can use any style of
variable except an atom-style or atomfile-style (unless only a single
value from the variable is accessed via a subscript).  If a
string-storing variable is used, the string is converted to a numeric
value.  Note that this will typically produce a 0.0 if the string is
not a numeric string, which is likely not what you want.  The formula
for an atom-style variable can use any style of variable, including
other atom-style or atomfile-style variables.

Examples of different kinds of variable references are as follows.
There is no ambiguity as to what a reference means, since variables
produce only a global scalar or a per-atom vector, never both.

v_name: scalar, or per-atom vector
v_name\[I\]: atom I's value in per-atom vector :tb(s=:)

:line

[Immediate Evaluation of Variables:]

There is a difference between referencing a variable with a leading $
sign (e.g. $x or $\{abc\}) versus with a leading "v_" (e.g. v_x or
v_abc).  The former can be used in any input script command, including
a variable command.  The input script parser evaluates the reference
variable immediately and substitutes its value into the command.  As
explained in "Section commands 3.2"_Section_commands.html#3_2 for
"Parsing rules", you can also use un-named "immediate" variables for
this purpose.  An variable reference such as
$((xlo+xhi)/2+sqrt(v_area)) evaluates the string between the
parenthesis as an equal-style variable.

Referencing a variable with a leading "v_" is an optional or required
kind of argument for some commands (e.g. the "fix
ave/spatial"_fix_ave_spatial.html or "dump custom"_dump.html or
"thermo_style"_thermo_style.html commands) if you wish it to evaluate
a variable periodically during a run.  It can also be used in a
variable formula if you wish to reference a second variable.  The
second variable will be evaluated whenever the first variable is
evaluated.

As an example, suppose you use this command in your input script to
define the variable "v" as

variable v equal vol :pre

before a run where the simulation box size changes.  You might think
this will assign the initial volume to the variable "v".  That is not
the case.  Rather it assigns a formula which evaluates the volume
(using the thermo_style keyword "vol") to the variable "v".  If you
use the variable "v" in some other command like "fix
ave/time"_fix_ave_time.html then the current volume of the box will be
evaluated continuously during the run.

If you want to store the initial volume of the system, you can do it
this way:

variable v equal vol
variable v0 equal $v :pre

The second command will force "v" to be evaluated (yielding the
initial volume) and assign that value to the variable "v0".  Thus the
command

thermo_style custom step v_v v_v0 :pre

would print out both the current and initial volume periodically
during the run.

Note that it is a mistake to enclose a variable formula in double
quotes if it contains variables preceeded by $ signs.  For example,

variable vratio equal "$\{vfinal\}/$\{v0\}" :pre

This is because the quotes prevent variable substitution (see "this
section"_Section_commands.html#cmd_2 on parsing input script
commands), and thus an error will occur when the formula for "vratio"
is evaluated later.

:line

[Variable Accuracy:]

Obviously, LAMMPS attempts to evaluate variables containing formulas
({equal} and {atom} style variables) accurately whenever the
evaluation is performed.  Depending on what is included in the
formula, this may require invoking a "compute"_compute.html, either
directly or indirectly via a thermo keyword, or accessing a value
previously calculated by a compute, or accessing a value calculated
and stored by a "fix"_fix.html.  If the compute is one that calculates
the pressure or energy of the system, then these quantities need to be
tallied during the evaluation of the interatomic potentials (pair,
bond, etc) on timesteps that the variable will need the values.

LAMMPS keeps track of all of this during a "run"_run.html or "energy
minimization"_minimize.html.  An error will be generated if you
attempt to evaluate a variable on timesteps when it cannot produce
accurate values.  For example, if a "thermo_style
custom"_thermo_style.html command prints a variable which accesses
values stored by a "fix ave/time"_fix_ave_time.html command and the
timesteps on which thermo output is generated are not multiples of the
averaging frequency used in the fix command, then an error will occur.

An input script can also request variables be evaluated before or
after or in between runs, e.g. by including them in a
"print"_print.html command.  In this case, if a compute is needed to
evaluate a variable (either directly or indirectly), LAMMPS will not
invoke the compute, but it will use a value previously calculated by
the compute, and can do this only if it is current.  Fixes will always
provide a quantity needed by a variable, but the quantity may or may
not be current.  This leads to one of three kinds of behavior:

(1) The variable may be evaluated accurately.  If it contains
references to a compute or fix, and these values were calculated on
the last timestep of a preceeding run, then they will be accessed and
used by the variable and the result will be accurate.

(2) LAMMPS may not be able to evaluate the variable and will generate
an error message stating so.  For example, if the variable requires a
quantity from a "compute"_compute.html that is not current, LAMMPS
will generate an error.  This means, for example, that such a variable
cannot be evaluated before the first run has occurred.  Likewise, in
between runs, such a variable cannot be accessed unless it was
evaluated on the last timestep of the preceding run, e.g. by
thermodynamic output.

One way to get around this problem is to perform a 0-timestep run
before using the variable.  For example, these commands

variable t equal temp
print "Initial temperature = $t"
run 1000 :pre

will generate an error if the run is the first run specified in the
input script, because generating a value for the "t" variable requires
a compute for calculating the temperature to be invoked.

However, this sequence of commands would be fine:

run 0
variable t equal temp
print "Initial temperature = $t"
run 1000 :pre

The 0-timestep run initializes and invokes various computes, including
the one for temperature, so that the value it stores is current and
can be accessed by the variable "t" after the run has completed.  Note
that a 0-timestep run does not alter the state of the system, so it
does not change the input state for the 1000-timestep run that
follows.  Also note that the 0-timestep run must actually use and
invoke the compute in question (e.g. via "thermo"_thermo_style.html or
"dump"_dump.html output) in order for it to enable the compute to be
used in a variable after the run.  Thus if you are trying to print a
variable that uses a compute you have defined, you could insure it was
invoked on the last timestep of the preceding run by including it in
thermodynamic output.

Unlike computes, "fixes"_fix.html will never generate an error if
their values are accessed by a variable in between runs.  They always
return some value to the variable.  However, the value may not be what
you expect if the fix has not yet calculated the quantity of interest
or it is not current.  For example, the "fix indent"_fix_indent.html
command stores the force on the indenter.  But this is not computed
until a run is performed.  Thus if a variable attempts to print this
value before the first run, zeroes will be output.  Again, performing
a 0-timestep run before printing the variable has the desired effect.

(3) The variable may be evaluated incorrectly and LAMMPS may have no
way to detect this has occurred.  Consider the following sequence of
commands:

pair_coeff 1 1 1.0 1.0
run 1000
pair_coeff 1 1 1.5 1.0
variable e equal pe
print "Final potential energy = $e" :pre

The first run is performed using one setting for the pairwise
potential defined by the "pair_style"_pair_style.html and
"pair_coeff"_pair_coeff.html commands.  The potential energy is
evaluated on the final timestep and stored by the "compute
pe"_compute_pe.html compute (this is done by the
"thermo_style"_thermo_style.html command).  Then a pair coefficient is
changed, altering the potential energy of the system.  When the
potential energy is printed via the "e" variable, LAMMPS will use the
potential energy value stored by the "compute pe"_compute_pe.html
compute, thinking it is current.  There are many other commands which
could alter the state of the system between runs, causing a variable
to evaluate incorrectly.

The solution to this issue is the same as for case (2) above, namely
perform a 0-timestep run before the variable is evaluated to insure
the system is up-to-date.  For example, this sequence of commands
would print a potential energy that reflected the changed pairwise
coefficient:

pair_coeff 1 1 1.0 1.0
run 1000
pair_coeff 1 1 1.5 1.0
run 0
variable e equal pe
print "Final potential energy = $e" :pre

:line

[Restrictions:]

Indexing any formula element by global atom ID, such as an atom value,
requires the atom style to use a global mapping in order to look up
the vector indices.  By default, only atom styles with molecular
information create global maps.  The "atom_modify
map"_atom_modify.html command can override the default.

All {universe}- and {uloop}-style variables defined in an input script
must have the same number of values.

[Related commands:]

"next"_next.html, "jump"_jump.html, "include"_include.html,
"temper"_temper.html, "fix print"_fix_print.html, "print"_print.html

[Default:] none<|MERGE_RESOLUTION|>--- conflicted
+++ resolved
@@ -57,7 +57,7 @@
 		      bound(group,xmin,region), gyration(group,region), ke(group,reigon),
 		      angmom(group,dim,region), torque(group,dim,region), 
 		      inertia(group,dimdim,region), omega(group,dim,region)
-    special functions = sum(x), min(x), max(x), ave(x), trap(x), gmask(x), rmask(x), grmask(x,y), next(x), isdef(x)
+    special functions = sum(x), min(x), max(x), ave(x), trap(x), gmask(x), rmask(x), grmask(x,y), next(x)
     atom value = id\[i\], mass\[i\], type\[i\], x\[i\], y\[i\], z\[i\], vx\[i\], vy\[i\], vz\[i\], fx\[i\], fy\[i\], fz\[i\]
     atom vector = id, mass, type, x, y, z, vx, vy, vz, fx, fy, fz
     compute references = c_ID, c_ID\[i\], c_ID\[i\]\[j\]
@@ -241,15 +241,6 @@
 E.g. by another command later in the input script, or if the script is
 read again in a loop.
 
-<<<<<<< HEAD
-For the {getenv} style, a single string is assigned to the variable.
-This string is interpreted as the name of an environment variable
-and the variable will be expanded to the value of that environment
-variable or an empty string, if it is not defined. This can be used
-to adapt the behavior of LAMMPS input scripts without changing them
-or to retrieve information that has been previously stored with
-{shell putenv} and thus will be available beyond a {clear} command.
-=======
 For the {getenv} style, a single string is assigned to the variable
 which should be the name of an environment variable.  When the
 variable is evaluated, it returns the value of the environment
@@ -259,7 +250,6 @@
 been previously stored with the "shell putenv"_shell.html command.
 Note that because environment variable settings are stored by the
 operating systems, they persist beyond a "clear"_clear.html command.
->>>>>>> 2f266184
 
 For the {file} style, a filename is provided which contains a list of
 strings to assign to the variable, one per line.  The strings can be
@@ -361,7 +351,7 @@
 		  bound(ID,dir,IDR), gyration(ID,IDR), ke(ID,IDR), \
 		  angmom(ID,dim,IDR), torque(ID,dim,IDR), \
                   inertia(ID,dimdim,IDR), omega(ID,dim,IDR)
-Special functions: sum(x), min(x), max(x), ave(x), trap(x), gmask(x), rmask(x), grmask(x,y), next(x), isdef(x)
+Special functions: sum(x), min(x), max(x), ave(x), trap(x), gmask(x), rmask(x), grmask(x,y), next(x)
 Atom values: id\[i\], mass\[i\], type\[i\], x\[i\], y\[i\], z\[i\], \
              vx\[i\], vy\[i\], vz\[i\], fx\[i\], fy\[i\], fz\[i\]
 Atom vectors: id, mass, type, x, y, z, vx, vy, vz, fx, fy, fz
@@ -648,10 +638,6 @@
 the equal-style or atom-style variable is evaluated), the following
 steps occur.
 
-The isdef(x) function takes 1 argument which is a variable ID (not
-"v_foo", just "foo").  It returns 1 if the corresponding variable
-is defined and 0 if not.
-
 For file-style variables, the current string value stored by the
 file-style variable is converted to a numeric value and returned by
 the function.  And the next string value in the file is read and
