"LAMMPS WWW Site"_lws - "LAMMPS Documentation"_ld - "LAMMPS Commands"_lc :c

:link(lws,http://lammps.sandia.gov)
:link(ld,Manual.html)
:link(lc,Section_commands.html#comm)

:line

pair_style reax/c command :h3
pair_style reax/c/kk command :h3

[Syntax:]

pair_style reax/c cfile keyword value :pre

cfile = NULL or name of a control file :ulb,l
zero or more keyword/value pairs may be appended :l
keyword = {checkqeq} or {lgvdw} or {safezone} or {mincap}
  {checkqeq} value = {yes} or {no} = whether or not to require qeq/reax fix
  {lgvdw} value = {yes} or {no} = whether or not to use a low gradient vdW correction
  {safezone} = factor used for array allocation
  {mincap} = minimum size for array allocation :pre
:ule

[Examples:]

pair_style reax/c NULL
pair_style reax/c controlfile checkqeq no
pair_style reax/c NULL lgvdw yes
pair_style reax/c NULL safezone 1.6 mincap 100
pair_coeff * * ffield.reax C H O N :pre

[Description:]

Style {reax/c} computes the ReaxFF potential of van Duin, Goddard and
co-workers.  ReaxFF uses distance-dependent bond-order functions to
represent the contributions of chemical bonding to the potential
energy. There is more than one version of ReaxFF.  The version
implemented in LAMMPS uses the functional forms documented in the
supplemental information of the following paper: "(Chenoweth et al.,
2008)"_#Chenoweth_2008.  The version integrated into LAMMPS matches
the most up-to-date version of ReaxFF as of summer 2010.  For more
technical details about the pair reax/c implementation of ReaxFF, see
the "(Aktulga)"_#Aktulga paper. The {reax/c} style was initially
implemented as stand-alone C code and is now integrated into LAMMPS
as a package.

The {reax/c/kk} style is a Kokkos version of the ReaxFF potential that is
derived from the {reax/c} style. The Kokkos version can run on GPUs and
can also use OpenMP multithreading. For more information about the Kokkos package,
see "Section 4"_Section_packages.html#kokkos and "Section 5.3.3"_accelerate_kokkos.html.
One important consideration when using the {reax/c/kk} style is the choice of either
half or full neighbor lists. This setting can be changed using the Kokkos "package"_package.html
command.

LAMMPS provides several different versions of ffield.reax in its
potentials dir, each called potentials/ffield.reax.label.  These are
documented in potentials/README.reax.  The default ffield.reax
contains parameterizations for the following elements: C, H, O, N.

The format of these files is identical to that used originally by van
Duin.  We have tested the accuracy of {pair_style reax/c} potential
against the original ReaxFF code for the systems mentioned above.  You
can use other ffield files for specific chemical systems that may be
available elsewhere (but note that their accuracy may not have been
tested).

NOTE: We do not distribute a wide variety of ReaxFF force field files
with LAMMPS.  Adri van Duin's group at PSU is the central repository
for this kind of data as they are continuously deriving and updating
parameterizations for different classes of materials.  You can submit
a contact request at the Materials Computation Center (MCC) website
"https://www.mri.psu.edu/materials-computation-center/connect-mcc"_https://www.mri.psu.edu/materials-computation-center/connect-mcc,
describing the material(s) you are interested in modeling with ReaxFF.
They can tell
you what is currently available or what it would take to create a
suitable ReaxFF parameterization.

The {cfile} setting can be specified as NULL, in which case default
settings are used. A control file can be specified which defines
values of control variables. Some control variables are
global parameters for the ReaxFF potential. Others define certain
performance and output settings.
Each line in the control file specifies the value for
a control variable.  The format of the control file is described
below.

NOTE: The LAMMPS default values for the ReaxFF global parameters
correspond to those used by Adri van Duin's stand-alone serial
code. If these are changed by setting control variables in the control
file, the results from LAMMPS and the serial code will not agree.

Some examples using {pair_style reax/c} are provided in the examples/reax
sub-directory.

Use of this pair style requires that a charge be defined for every
atom.  See the "atom_style"_atom_style.html and
"read_data"_read_data.html commands for details on how to specify
charges.

The ReaxFF parameter files provided were created using a charge
equilibration (QEq) model for handling the electrostatic interactions.
Therefore, by default, LAMMPS requires that the "fix
qeq/reax"_fix_qeq_reax.html command be used with {pair_style reax/c}
when simulating a ReaxFF model, to equilibrate charge each timestep.
Using the keyword {checkqeq} with the value {no}
turns off the check for {fix qeq/reax},
allowing a simulation to be run without charge equilibration.
In this case, the static charges you
assign to each atom will be used for computing the electrostatic
interactions in the system.
See the "fix qeq/reax"_fix_qeq_reax.html command for details.

Using the optional keyword {lgvdw} with the value {yes} turns on
the low-gradient correction of the ReaxFF/C for long-range
London Dispersion, as described in the "(Liu)"_#Liu_2011 paper. Force field
file {ffield.reax.lg} is designed for this correction, and is trained
for several energetic materials (see "Liu"). When using lg-correction,
recommended value for parameter {thb} is 0.01, which can be set in the
control file.  Note: Force field files are different for the original
or lg corrected pair styles, using wrong ffield file generates an error message.

Optional keywords {safezone} and {mincap} are used for allocating
reax/c arrays.  Increasing these values can avoid memory problems, such
as segmentation faults and bondchk failed errors, that could occur under
certain conditions. These keywords aren't used by the Kokkos version, which
instead uses a more robust memory allocation scheme that checks if the sizes of
the arrays have been exceeded and automatically allocates more memory.

The thermo variable {evdwl} stores the sum of all the ReaxFF potential
energy contributions, with the exception of the Coulombic and charge
equilibration contributions which are stored in the thermo variable
{ecoul}.  The output of these quantities is controlled by the
"thermo"_thermo.html command.

This pair style tallies a breakdown of the total ReaxFF potential
energy into sub-categories, which can be accessed via the "compute
pair"_compute_pair.html command as a vector of values of length 14.
The 14 values correspond to the following sub-categories (the variable
names in italics match those used in the original FORTRAN ReaxFF code):

{eb} = bond energy
{ea} = atom energy
{elp} = lone-pair energy
{emol} = molecule energy (always 0.0)
{ev} = valence angle energy
{epen} = double-bond valence angle penalty
{ecoa} = valence angle conjugation energy
{ehb} = hydrogen bond energy
{et} = torsion energy
{eco} = conjugation energy
{ew} = van der Waals energy
{ep} = Coulomb energy
{efi} = electric field energy (always 0.0)
{eqeq} = charge equilibration energy :ol

To print these quantities to the log file (with descriptive column
headings) the following commands could be included in an input script:

compute reax all pair reax/c
<<<<<<< HEAD
variable eb      equal c_reax\[1\]
variable ea      equal c_reax\[2\]
...
variable eqeq    equal c_reax\[14\]
=======
variable eb  	 equal c_reax\[1\]
variable ea  	 equal c_reax\[2\] 
\[...\]
variable eqeq 	 equal c_reax\[14\]
>>>>>>> 484122b8
thermo_style custom step temp epair v_eb v_ea ... v_eqeq :pre

Only a single pair_coeff command is used with the {reax/c} style which
specifies a ReaxFF potential file with parameters for all needed
elements.  These are mapped to LAMMPS atom types by specifying N
additional arguments after the filename in the pair_coeff command,
where N is the number of LAMMPS atom types:

filename
N indices = ReaxFF elements :ul

The filename is the ReaxFF potential file.  Unlike for the {reax}
pair style, any filename can be used.

In the ReaxFF potential file, near the top, after the general
parameters, is the atomic parameters section that contains element
names, each with a couple dozen numeric parameters.  If there are M
elements specified in the {ffield} file, think of these as numbered 1
to M. Each of the N indices you specify for the N atom types of LAMMPS
atoms must be an integer from 1 to M.  Atoms with LAMMPS type 1 will
be mapped to whatever element you specify as the first index value,
etc.  If a mapping value is specified as NULL, the mapping is not
performed.  This can be used when the {reax/c} style is used as part
of the {hybrid} pair style.  The NULL values are placeholders for atom
types that will be used with other potentials.

As an example, say your LAMMPS simulation has 4 atom types and the
elements are ordered as C, H, O, N in the {ffield} file.  If you want
the LAMMPS atom type 1 and 2 to be C, type 3 to be N, and type 4 to be
H, you would use the following pair_coeff command:

pair_coeff * * ffield.reax C C N H :pre

:line

The format of a line in the control file is as follows:

variable_name value :pre

and it may be followed by an "!" character and a trailing comment.

If the value of a control variable is not specified, then default
values are used.  What follows is the list of variables along with a
brief description of their use and default values.

simulation_name: Output files produced by {pair_style reax/c} carry
this name + extensions specific to their contents.  Partial energies
are reported with a ".pot" extension, while the trajectory file has
".trj" extension.

tabulate_long_range: To improve performance, long range interactions
can optionally be tabulated (0 means no tabulation). Value of this
variable denotes the size of the long range interaction table.  The
range from 0 to long range cutoff (defined in the {ffield} file) is
divided into {tabulate_long_range} points.  Then at the start of
simulation, we fill in the entries of the long range interaction table
by computing the energies and forces resulting from van der Waals and
Coulomb interactions between every possible atom type pairs present in
the input system.  During the simulation we consult to the long range
interaction table to estimate the energy and forces between a pair of
atoms. Linear interpolation is used for estimation. (default value =
0)

energy_update_freq: Denotes the frequency (in number of steps) of
writes into the partial energies file. (default value = 0)

nbrhood_cutoff: Denotes the near neighbors cutoff (in Angstroms)
regarding the bonded interactions. (default value = 5.0)

hbond_cutoff: Denotes the cutoff distance (in Angstroms) for hydrogen
<<<<<<< HEAD
bond interactions.(default value = 7.5. Value of 0.0 turns off hydrogen
bonds)
=======
bond interactions.(default value = 7.5. Value of 0.0 turns off
hydrogen bonds)
>>>>>>> 484122b8

bond_graph_cutoff: is the threshold used in determining what is a
physical bond, what is not. Bonds and angles reported in the
trajectory file rely on this cutoff. (default value = 0.3)

thb_cutoff: cutoff value for the strength of bonds to be considered in
three body interactions. (default value = 0.001)

thb_cutoff_sq: cutoff value for the strength of bond order products
to be considered in three body interactions. (default value = 0.00001)

write_freq: Frequency of writes into the trajectory file. (default
value = 0)

traj_title: Title of the trajectory - not the name of the trajectory
file.

atom_info: 1 means print only atomic positions + charge (default = 0)

atom_forces: 1 adds net forces to atom lines in the trajectory file
(default = 0)

atom_velocities: 1 adds atomic velocities to atoms line (default = 0)

bond_info: 1 prints bonds in the trajectory file (default = 0)

angle_info: 1 prints angles in the trajectory file (default = 0)

:line

[Mixing, shift, table, tail correction, restart, rRESPA info]:

This pair style does not support the "pair_modify"_pair_modify.html
mix, shift, table, and tail options.

This pair style does not write its information to "binary restart
files"_restart.html, since it is stored in potential files.  Thus, you
need to re-specify the pair_style and pair_coeff commands in an input
script that reads a restart file.

This pair style can only be used via the {pair} keyword of the
"run_style respa"_run_style.html command.  It does not support the
{inner}, {middle}, {outer} keywords.

:line

Styles with a {gpu}, {intel}, {kk}, {omp}, or {opt} suffix are
functionally the same as the corresponding style without the suffix.
They have been optimized to run faster, depending on your available
hardware, as discussed in "Section 5"_Section_accelerate.html
of the manual.  The accelerated styles take the same arguments and
should produce the same results, except for round-off and precision
issues.

These accelerated styles are part of the GPU, USER-INTEL, KOKKOS,
USER-OMP and OPT packages, respectively.  They are only enabled if
LAMMPS was built with those packages.  See the "Making
LAMMPS"_Section_start.html#start_3 section for more info.

You can specify the accelerated styles explicitly in your input script
by including their suffix, or you can use the "-suffix command-line
switch"_Section_start.html#start_7 when you invoke LAMMPS, or you can
use the "suffix"_suffix.html command in your input script.

See "Section 5"_Section_accelerate.html of the manual for
more instructions on how to use the accelerated styles effectively.

:line

[Restrictions:]

This pair style is part of the USER-REAXC package.  It is only enabled
if LAMMPS was built with that package.  See the "Making
LAMMPS"_Section_start.html#start_3 section for more info.

The ReaxFF potential files provided with LAMMPS in the potentials
directory are parameterized for real "units"_units.html.  You can use
the ReaxFF potential with any LAMMPS units, but you would need to
create your own potential file with coefficients listed in the
appropriate units if your simulation doesn't use "real" units.

[Related commands:]

"pair_coeff"_pair_coeff.html, "fix qeq/reax"_fix_qeq_reax.html, "fix
reax/c/bonds"_fix_reaxc_bonds.html, "fix
reax/c/species"_fix_reaxc_species.html

[Default:]

The keyword defaults are checkqeq = yes, lgvdw = no, safezone = 1.2,
mincap = 50.

:line

:link(Chenoweth_2008)
[(Chenoweth_2008)] Chenoweth, van Duin and Goddard,
Journal of Physical Chemistry A, 112, 1040-1053 (2008).

:link(Aktulga)
(Aktulga) Aktulga, Fogarty, Pandit, Grama, Parallel Computing, 38,
245-259 (2012).

:link(Liu_2011)
[(Liu)] L. Liu, Y. Liu, S. V. Zybin, H. Sun and W. A. Goddard, Journal
of Physical Chemistry A, 115, 11016-11022 (2011).<|MERGE_RESOLUTION|>--- conflicted
+++ resolved
@@ -158,18 +158,11 @@
 headings) the following commands could be included in an input script:
 
 compute reax all pair reax/c
-<<<<<<< HEAD
 variable eb      equal c_reax\[1\]
 variable ea      equal c_reax\[2\]
-...
+\[...\]
 variable eqeq    equal c_reax\[14\]
-=======
-variable eb  	 equal c_reax\[1\]
-variable ea  	 equal c_reax\[2\] 
-\[...\]
-variable eqeq 	 equal c_reax\[14\]
->>>>>>> 484122b8
-thermo_style custom step temp epair v_eb v_ea ... v_eqeq :pre
+thermo_style custom step temp epair v_eb v_ea \[...\] v_eqeq :pre
 
 Only a single pair_coeff command is used with the {reax/c} style which
 specifies a ReaxFF potential file with parameters for all needed
@@ -239,13 +232,8 @@
 regarding the bonded interactions. (default value = 5.0)
 
 hbond_cutoff: Denotes the cutoff distance (in Angstroms) for hydrogen
-<<<<<<< HEAD
-bond interactions.(default value = 7.5. Value of 0.0 turns off hydrogen
-bonds)
-=======
-bond interactions.(default value = 7.5. Value of 0.0 turns off
+bond interactions.(default value = 7.5. A value of 0.0 turns off
 hydrogen bonds)
->>>>>>> 484122b8
 
 bond_graph_cutoff: is the threshold used in determining what is a
 physical bond, what is not. Bonds and angles reported in the
