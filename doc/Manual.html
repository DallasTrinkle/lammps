--- conflicted
+++ resolved
@@ -8,11 +8,7 @@
   
   <meta name="viewport" content="width=device-width, initial-scale=1.0">
   
-<<<<<<< HEAD
-  <title>LAMMPS-ICMS Documentation &mdash; LAMMPS 7 Dec 2015 version documentation</title>
-=======
   <title>LAMMPS Documentation &mdash; LAMMPS 9 Dec 2015 documentation</title>
->>>>>>> 3b6a3f4e
   
 
   
@@ -36,11 +32,7 @@
   
 
   
-<<<<<<< HEAD
-    <link rel="top" title="LAMMPS-ICMS 7 Dec 2015 version documentation" href="index.html"/>
-=======
     <link rel="top" title="LAMMPS 9 Dec 2015 documentation" href="index.html"/>
->>>>>>> 3b6a3f4e
         <link rel="next" title="1. Introduction" href="Section_intro.html"/> 
 
   
