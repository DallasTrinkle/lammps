<HEAD>
<TITLE>LAMMPS-ICMS Users Manual</TITLE>
<<<<<<< HEAD
<META NAME="docnumber" CONTENT="14 Aug 2014 version">
=======
<META NAME="docnumber" CONTENT="15 Aug 2014 version">
>>>>>>> 2e5648e4
<META NAME="author" CONTENT="http://lammps.sandia.gov - Sandia National Laboratories">
<META NAME="copyright" CONTENT="Copyright (2003) Sandia Corporation.  This software and manual is distributed under the GNU General Public License.">
</HEAD>

<BODY>

"LAMMPS WWW Site"_lws - "LAMMPS Documentation"_ld - "LAMMPS Commands"_lc :c

:link(lws,http://lammps.sandia.gov)
:link(ld,Manual.html)
:link(lc,Section_commands.html#comm)

:line

<H1></H1>

LAMMPS-ICMS Documentation :c,h3
<<<<<<< HEAD
14 Aug 2014 version :c,h4
=======
15 Aug 2014 version :c,h4
>>>>>>> 2e5648e4

Version info: :h4

The LAMMPS "version" is the date when it was released, such as 1 May
2010. LAMMPS is updated continuously.  Whenever we fix a bug or add a
feature, we release it immediately, and post a notice on "this page of
the WWW site"_bug.  Each dated copy of LAMMPS contains all the
features and bug-fixes up to and including that version date. The
version date is printed to the screen and logfile every time you run
LAMMPS. It is also in the file src/version.h and in the LAMMPS
directory name created when you unpack a tarball, and at the top of
the first page of the manual (this page).

LAMMPS-ICMS is an experimental variant of LAMMPS with additional
features made available for testing before they will be submitted
for inclusion into the official LAMMPS tree. The source code is 
based on the official LAMMPS svn repository mirror at the Institute
for Computational Molecular Science at Temple University and generally
kept up-to-date as much as possible. Sometimes, e.g. when additional
development work is needed to adapt the upstream changes into
LAMMPS-ICMS it can take longer until synchronization; and occasionally,
e.g. in case of the rewrite of the multi-threading support, the
development will be halted except for important bugfixes until
all features of LAMMPS-ICMS fully compatible with the upstream
version or replaced by alternate implementations.

If you browse the HTML doc pages on the LAMMPS WWW site, they always
describe the most current version of upstream LAMMPS, but may be
missing some new features in LAMMPS-ICMS. :ulb,l

If you browse the HTML doc pages included in your tarball, they
describe the version you have, however, not all new features in
LAMMPS-ICMS are documented immediately. :l

The "PDF file"_Manual.pdf on the WWW site or in the tarball is updated
about once per month.  This is because it is large, and we don't want
it to be part of every patch. :l

There is also a "Developer.pdf"_Developer.pdf file in the doc
directory, which describes the internal structure and algorithms of
LAMMPS.  :ule,l

LAMMPS stands for Large-scale Atomic/Molecular Massively Parallel
Simulator.

LAMMPS is a classical molecular dynamics simulation code designed to
run efficiently on parallel computers.  It was developed at Sandia
National Laboratories, a US Department of Energy facility, with
funding from the DOE.  It is an open-source code, distributed freely
under the terms of the GNU Public License (GPL).

The primary developers of LAMMPS are "Steve Plimpton"_sjp, Aidan
Thompson, and Paul Crozier who can be contacted at
sjplimp,athomps,pscrozi at sandia.gov.  The "LAMMPS WWW Site"_lws at
http://lammps.sandia.gov has more information about the code and its
uses.

:link(bug,http://lammps.sandia.gov/bug.html)
:link(sjp,http://www.sandia.gov/~sjplimp)

:line

The LAMMPS documentation is organized into the following sections.  If
you find errors or omissions in this manual or have suggestions for
useful information to add, please send an email to the developers so
we can improve the LAMMPS documentation.

Once you are familiar with LAMMPS, you may want to bookmark "this
page"_Section_commands.html#comm at Section_commands.html#comm since
it gives quick access to documentation for all LAMMPS commands.

"PDF file"_Manual.pdf of the entire manual, generated by
"htmldoc"_http://www.easysw.com/htmldoc

"Introduction"_Section_intro.html :olb,l
  1.1 "What is LAMMPS"_intro_1 :ulb,b
  1.2 "LAMMPS features"_intro_2 :b
  1.3 "LAMMPS non-features"_intro_3 :b
  1.4 "Open source distribution"_intro_4 :b
  1.5 "Acknowledgments and citations"_intro_5 :ule,b
"Getting started"_Section_start.html :l
  2.1 "What's in the LAMMPS distribution"_start_1 :ulb,b
  2.2 "Making LAMMPS"_start_2 :b
  2.3 "Making LAMMPS with optional packages"_start_3 :b
  2.4 "Building LAMMPS via the Make.py script"_start_4 :b
  2.5 "Building LAMMPS as a library"_start_5 :b
  2.6 "Running LAMMPS"_start_6 :b
  2.7 "Command-line options"_start_7 :b
  2.8 "Screen output"_start_8 :b
  2.9 "Tips for users of previous versions"_start_9 :ule,b
"Commands"_Section_commands.html :l
  3.1 "LAMMPS input script"_cmd_1 :ulb,b
  3.2 "Parsing rules"_cmd_2 :b
  3.3 "Input script structure"_cmd_3 :b
  3.4 "Commands listed by category"_cmd_4 :b
  3.5 "Commands listed alphabetically"_cmd_5 :ule,b
"Packages"_Section_packages.html :l
  4.1 "Standard packages"_pkg_1 :ulb,b
  4.2 "User packages"_pkg_2 :ule,b
"Accelerating LAMMPS performance"_Section_accelerate.html :l
  5.1 "Measuring performance"_acc_1 :ulb,b
  5.2 "General strategies"_acc_2 :b
  5.3 "Packages with optimized styles"_acc_3 :b
  5.4 "OPT package"_acc_4 :b
  5.5 "USER-OMP package"_acc_5 :b
  5.6 "GPU package"_acc_6 :b
  5.7 "USER-CUDA package"_acc_7 :b
  5.8 "KOKKOS package"_acc_8 :b
  5.9 "USER-INTEL package"_acc_9 :b
  5.10 "Comparison of GPU and USER-CUDA packages"_acc_10 :ule,b
"How-to discussions"_Section_howto.html :l
  6.1 "Restarting a simulation"_howto_1 :ulb,b
  6.2 "2d simulations"_howto_2 :b
  6.3 "CHARMM and AMBER force fields"_howto_3 :b
  6.4 "Running multiple simulations from one input script"_howto_4 :b
  6.5 "Multi-replica simulations"_howto_5 :b
  6.6 "Granular models"_howto_6 :b
  6.7 "TIP3P water model"_howto_7 :b
  6.8 "TIP4P water model"_howto_8 :b
  6.9 "SPC water model"_howto_9 :b
  6.10 "Coupling LAMMPS to other codes"_howto_10 :b
  6.11 "Visualizing LAMMPS snapshots"_howto_11 :b
  6.12 "Triclinic (non-orthogonal) simulation boxes"_howto_12 :b
  6.13 "NEMD simulations"_howto_13 :b
  6.14 "Finite-size spherical and aspherical particles"_howto_14 :b
  6.15 "Output from LAMMPS (thermo, dumps, computes, fixes, variables)"_howto_15 :b
  6.16 "Thermostatting, barostatting, and compute temperature"_howto_16 :b
  6.17 "Walls"_howto_17 :b
  6.18 "Elastic constants"_howto_18 :b
  6.19 "Library interface to LAMMPS"_howto_19 :b
  6.20 "Calculating thermal conductivity"_howto_20 :b
  6.21 "Calculating viscosity"_howto_21 :b
  6.22 "Calculating a diffusion coefficient"_howto_22 :ule,b
"Example problems"_Section_example.html :l
"Performance & scalability"_Section_perf.html :l
"Additional tools"_Section_tools.html :l
"Modifying & extending LAMMPS"_Section_modify.html :l
  10.1 "Atom styles"_mod_1 :ulb,b
  10.2 "Bond, angle, dihedral, improper potentials"_mod_2 :b
  10.3 "Compute styles"_mod_3 :b
  10.4 "Dump styles"_mod_4 :b
  10.5 "Dump custom output options"_mod_5 :b
  10.6 "Fix styles"_mod_6 :b
  10.7 "Input script commands"_mod_7 :b
  10.8 "Kspace computations"_mod_8 :b
  10.9 "Minimization styles"_mod_9 :b
  10.10 "Pairwise potentials"_mod_10 :b
  10.11 "Region styles"_mod_11 :b
  10.12 "Body styles"_mod_12 :b
  10.13 "Thermodynamic output options"_mod_13 :b
  10.14 "Variable options"_mod_14 :b
  10.15 "Submitting new features for inclusion in LAMMPS"_mod_15 :ule,b
"Python interface"_Section_python.html :l
  11.1 "Building LAMMPS as a shared library"_py_1 :ulb,b
  11.2 "Installing the Python wrapper into Python"_py_2 :b
  11.3 "Extending Python with MPI to run in parallel"_py_3 :b
  11.4 "Testing the Python-LAMMPS interface"_py_4 :b
  11.5 "Using LAMMPS from Python"_py_5 :b
  11.6 "Example Python scripts that use LAMMPS"_py_6 :ule,b
"Errors"_Section_errors.html :l
  12.1 "Common problems"_err_1 :ulb,b
  12.2 "Reporting bugs"_err_2 :b
  12.3 "Error & warning messages"_err_3 :ule,b
"Future and history"_Section_history.html :l
  13.1 "Coming attractions"_hist_1 :ulb,b
  13.2 "Past versions"_hist_2 :ule,b
:ole

:link(intro_1,Section_intro.html#intro_1)
:link(intro_2,Section_intro.html#intro_2)
:link(intro_3,Section_intro.html#intro_3)
:link(intro_4,Section_intro.html#intro_4)
:link(intro_5,Section_intro.html#intro_5)

:link(start_1,Section_start.html#start_1)
:link(start_2,Section_start.html#start_2)
:link(start_3,Section_start.html#start_3)
:link(start_4,Section_start.html#start_4)
:link(start_5,Section_start.html#start_5)
:link(start_6,Section_start.html#start_6)
:link(start_7,Section_start.html#start_7)
:link(start_8,Section_start.html#start_8)
:link(start_9,Section_start.html#start_9)

:link(cmd_1,Section_commands.html#cmd_1)
:link(cmd_2,Section_commands.html#cmd_2)
:link(cmd_3,Section_commands.html#cmd_3)
:link(cmd_4,Section_commands.html#cmd_4)
:link(cmd_5,Section_commands.html#cmd_5)

:link(pkg_1,Section_packages.html#pkg_1)
:link(pkg_2,Section_packages.html#pkg_2)

:link(acc_1,Section_accelerate.html#acc_1)
:link(acc_2,Section_accelerate.html#acc_2)
:link(acc_3,Section_accelerate.html#acc_3)
:link(acc_4,Section_accelerate.html#acc_4)
:link(acc_5,Section_accelerate.html#acc_5)
:link(acc_6,Section_accelerate.html#acc_6)
:link(acc_7,Section_accelerate.html#acc_7)
:link(acc_8,Section_accelerate.html#acc_8)
:link(acc_9,Section_accelerate.html#acc_9)

:link(howto_1,Section_howto.html#howto_1)
:link(howto_2,Section_howto.html#howto_2)
:link(howto_3,Section_howto.html#howto_3)
:link(howto_4,Section_howto.html#howto_4)
:link(howto_5,Section_howto.html#howto_5)
:link(howto_6,Section_howto.html#howto_6)
:link(howto_7,Section_howto.html#howto_7)
:link(howto_8,Section_howto.html#howto_8)
:link(howto_9,Section_howto.html#howto_9)
:link(howto_10,Section_howto.html#howto_10)
:link(howto_11,Section_howto.html#howto_11)
:link(howto_12,Section_howto.html#howto_12)
:link(howto_13,Section_howto.html#howto_13)
:link(howto_14,Section_howto.html#howto_14)
:link(howto_15,Section_howto.html#howto_15)
:link(howto_16,Section_howto.html#howto_16)
:link(howto_17,Section_howto.html#howto_17)
:link(howto_18,Section_howto.html#howto_18)
:link(howto_19,Section_howto.html#howto_19)
:link(howto_20,Section_howto.html#howto_20)
:link(howto_21,Section_howto.html#howto_21)

:link(mod_1,Section_modify.html#mod_1)
:link(mod_2,Section_modify.html#mod_2)
:link(mod_3,Section_modify.html#mod_3)
:link(mod_4,Section_modify.html#mod_4)
:link(mod_5,Section_modify.html#mod_5)
:link(mod_6,Section_modify.html#mod_6)
:link(mod_7,Section_modify.html#mod_7)
:link(mod_8,Section_modify.html#mod_8)
:link(mod_9,Section_modify.html#mod_9)
:link(mod_10,Section_modify.html#mod_10)
:link(mod_11,Section_modify.html#mod_11)
:link(mod_12,Section_modify.html#mod_12)
:link(mod_13,Section_modify.html#mod_13)
:link(mod_14,Section_modify.html#mod_14)
:link(mod_15,Section_modify.html#mod_15)

:link(py_1,Section_python.html#py_1)
:link(py_2,Section_python.html#py_2)
:link(py_3,Section_python.html#py_3)
:link(py_4,Section_python.html#py_4)
:link(py_5,Section_python.html#py_5)
:link(py_6,Section_python.html#py_6)

:link(err_1,Section_errors.html#err_1)
:link(err_2,Section_errors.html#err_2)
:link(err_3,Section_errors.html#err_3)

:link(hist_1,Section_history.html#hist_1)
:link(hist_2,Section_history.html#hist_2)

</BODY><|MERGE_RESOLUTION|>--- conflicted
+++ resolved
@@ -1,10 +1,6 @@
 <HEAD>
 <TITLE>LAMMPS-ICMS Users Manual</TITLE>
-<<<<<<< HEAD
-<META NAME="docnumber" CONTENT="14 Aug 2014 version">
-=======
 <META NAME="docnumber" CONTENT="15 Aug 2014 version">
->>>>>>> 2e5648e4
 <META NAME="author" CONTENT="http://lammps.sandia.gov - Sandia National Laboratories">
 <META NAME="copyright" CONTENT="Copyright (2003) Sandia Corporation.  This software and manual is distributed under the GNU General Public License.">
 </HEAD>
@@ -22,11 +18,7 @@
 <H1></H1>
 
 LAMMPS-ICMS Documentation :c,h3
-<<<<<<< HEAD
-14 Aug 2014 version :c,h4
-=======
 15 Aug 2014 version :c,h4
->>>>>>> 2e5648e4
 
 Version info: :h4
 
