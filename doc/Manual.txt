<HEAD>
<TITLE>LAMMPS-ICMS Users Manual</TITLE>
<META NAME="docnumber" CONTENT="24 Jan 2013 version">
<META NAME="author" CONTENT="http://lammps.sandia.gov - Sandia National Laboratories">
<META NAME="copyright" CONTENT="Copyright (2003) Sandia Corporation.  This software and manual is distributed under the GNU General Public License.">
</HEAD>

<BODY>

"LAMMPS WWW Site"_lws - "LAMMPS Documentation"_ld - "LAMMPS Commands"_lc :c

:link(lws,http://lammps.sandia.gov)
:link(ld,Manual.html)
:link(lc,Section_commands.html#comm)

:line

<H1></H1>

<<<<<<< HEAD
LAMMPS-ICMS Documentation :c,h3
14 May 2013 version :c,h4
=======
LAMMPS Documentation :c,h3
24 May 2013 version :c,h4
>>>>>>> c9247a0f

Version info: :h4

The LAMMPS "version" is the date when it was released, such as 1 May
2010. LAMMPS is updated continuously.  Whenever we fix a bug or add a
feature, we release it immediately, and post a notice on "this page of
the WWW site"_bug.  Each dated copy of LAMMPS contains all the
features and bug-fixes up to and including that version date. The
version date is printed to the screen and logfile every time you run
LAMMPS. It is also in the file src/version.h and in the LAMMPS
directory name created when you unpack a tarball, and at the top of
the first page of the manual (this page).

LAMMPS-ICMS is an experimental variant of LAMMPS with additional
features made available for testing before they will be submitted
for inclusion into the official LAMMPS tree. The source code is 
based on the official LAMMPS svn repository mirror at the Institute
for Computational Molecular Science at Temple University and generally
kept up-to-date as much as possible. Sometimes, e.g. when additional
development work is needed to adapt the upstream changes into
LAMMPS-ICMS it can take longer until synchronization; and occasionally,
e.g. in case of the rewrite of the multi-threading support, the
development will be halted except for important bugfixes until
all features of LAMMPS-ICMS fully compatible with the upstream
version or replaced by alternate implementations.

If you browse the HTML doc pages on the LAMMPS WWW site, they always
describe the most current version of upstream LAMMPS, but may be
missing some new features in LAMMPS-ICMS. :ulb,l

If you browse the HTML doc pages included in your tarball, they
describe the version you have, however, not all new features in
LAMMPS-ICMS are documented immediately. :l

The "PDF file"_Manual.pdf on the WWW site or in the tarball is updated
about once per month.  This is because it is large, and we don't want
it to be part of every patch. :l

There is also a "Developer.pdf"_Developer.pdf file in the doc
directory, which describes the internal structure and algorithms of
LAMMPS.  :ule,l

LAMMPS stands for Large-scale Atomic/Molecular Massively Parallel
Simulator.

LAMMPS is a classical molecular dynamics simulation code designed to
run efficiently on parallel computers.  It was developed at Sandia
National Laboratories, a US Department of Energy facility, with
funding from the DOE.  It is an open-source code, distributed freely
under the terms of the GNU Public License (GPL).

The primary developers of LAMMPS are "Steve Plimpton"_sjp, Aidan
Thompson, and Paul Crozier who can be contacted at
sjplimp,athomps,pscrozi at sandia.gov.  The "LAMMPS WWW Site"_lws at
http://lammps.sandia.gov has more information about the code and its
uses.

:link(bug,http://lammps.sandia.gov/bug.html)
:link(sjp,http://www.sandia.gov/~sjplimp)

:line

The LAMMPS documentation is organized into the following sections.  If
you find errors or omissions in this manual or have suggestions for
useful information to add, please send an email to the developers so
we can improve the LAMMPS documentation.

Once you are familiar with LAMMPS, you may want to bookmark "this
page"_Section_commands.html#comm at Section_commands.html#comm since
it gives quick access to documentation for all LAMMPS commands.

"PDF file"_Manual.pdf of the entire manual, generated by
"htmldoc"_http://www.easysw.com/htmldoc

"Introduction"_Section_intro.html :olb,l
  1.1 "What is LAMMPS"_intro_1 :ulb,b
  1.2 "LAMMPS features"_intro_2 :b
  1.3 "LAMMPS non-features"_intro_3 :b
  1.4 "Open source distribution"_intro_4 :b
  1.5 "Acknowledgments and citations"_intro_5 :ule,b
"Getting started"_Section_start.html :l
  2.1 "What's in the LAMMPS distribution"_start_1 :ulb,b
  2.2 "Making LAMMPS"_start_2 :b
  2.3 "Making LAMMPS with optional packages"_start_3 :b
  2.4 "Building LAMMPS via the Make.py script"_start_4 :b
  2.5 "Building LAMMPS as a library"_start_5 :b
  2.6 "Running LAMMPS"_start_6 :b
  2.7 "Command-line options"_start_7 :b
  2.8 "Screen output"_start_8 :b
  2.9 "Tips for users of previous versions"_start_9 :ule,b
"Commands"_Section_commands.html :l
  3.1 "LAMMPS input script"_cmd_1 :ulb,b
  3.2 "Parsing rules"_cmd_2 :b
  3.3 "Input script structure"_cmd_3 :b
  3.4 "Commands listed by category"_cmd_4 :b
  3.5 "Commands listed alphabetically"_cmd_5 :ule,b
"Packages"_Section_packages.html :l
  4.1 "Standard packages"_pkg_1 :ulb,b
  4.2 "User packages"_pkg_2 :ule,b
"Accelerating LAMMPS performance"_Section_accelerate.html :l
  5.1 "Measuring performance"_acc_1 :ulb,b
  5.2 "General strategies"_acc_2 :b
  5.3 "Packages with optimized styles"_acc_3 :b
  5.4 "OPT package"_acc_4 :b
  5.5 "USER-OMP package"_acc_5 :b
  5.6 "GPU package"_acc_6 :b
  5.7 "USER-CUDA package"_acc_7 :b
  5.8 "Comparison of GPU and USER-CUDA packages"_acc_8 :ule,b
"How-to discussions"_Section_howto.html :l
  6.1 "Restarting a simulation"_howto_1 :ulb,b
  6.2 "2d simulations"_howto_2 :b
  6.3 "CHARMM and AMBER force fields"_howto_3 :b
  6.4 "Running multiple simulations from one input script"_howto_4 :b
  6.5 "Multi-replica simulations"_howto_5 :b
  6.6 "Granular models"_howto_6 :b
  6.7 "TIP3P water model"_howto_7 :b
  6.8 "TIP4P water model"_howto_8 :b
  6.9 "SPC water model"_howto_9 :b
  6.10 "Coupling LAMMPS to other codes"_howto_10 :b
  6.11 "Visualizing LAMMPS snapshots"_howto_11 :b
  6.12 "Triclinic (non-orthogonal) simulation boxes"_howto_12 :b
  6.13 "NEMD simulations"_howto_13 :b
  6.14 "Finite-size spherical and aspherical particles"_howto_14 :b
  6.15 "Output from LAMMPS (thermo, dumps, computes, fixes, variables)"_howto_15 :b
  6.16 "Thermostatting, barostatting, and compute temperature"_howto_16 :b
  6.17 "Walls"_howto_17 :b
  6.18 "Elastic constants"_howto_18 :b
  6.19 "Library interface to LAMMPS"_howto_19 :b
  6.20 "Calculating thermal conductivity"_howto_20 :b
  6.21 "Calculating viscosity"_howto_21 :ule,b
"Example problems"_Section_example.html :l
"Performance & scalability"_Section_perf.html :l
"Additional tools"_Section_tools.html :l
"Modifying & extending LAMMPS"_Section_modify.html :l
  10.1 "Atom styles"_mod_1 :ulb,b
  10.2 "Bond, angle, dihedral, improper potentials"_mod_2 :b
  10.3 "Compute styles"_mod_3 :b
  10.4 "Dump styles"_mod_4 :b
  10.5 "Dump custom output options"_mod_5 :b
  10.6 "Fix styles"_mod_6 :b
  10.7 "Input script commands"_mod_7 :b
  10.8 "Kspace computations"_mod_8 :b
  10.9 "Minimization styles"_mod_9 :b
  10.10 "Pairwise potentials"_mod_10 :b
  10.11 "Region styles"_mod_11 :b
  10.12 "Body styles"_mod_12 :b
  10.13 "Thermodynamic output options"_mod_13 :b
  10.14 "Variable options"_mod_14 :b
  10.15 "Submitting new features for inclusion in LAMMPS"_mod_15 :ule,b
"Python interface"_Section_python.html :l
  11.1 "Building LAMMPS as a shared library"_py_1 :ulb,b
  11.2 "Installing the Python wrapper into Python"_py_2 :b
  11.3 "Extending Python with MPI to run in parallel"_py_3 :b
  11.4 "Testing the Python-LAMMPS interface"_py_4 :b
  11.5 "Using LAMMPS from Python"_py_5 :b
  11.6 "Example Python scripts that use LAMMPS"_py_6 :ule,b
"Errors"_Section_errors.html :l
  12.1 "Common problems"_err_1 :ulb,b
  12.2 "Reporting bugs"_err_2 :b
  12.3 "Error & warning messages"_err_3 :ule,b
"Future and history"_Section_history.html :l
  13.1 "Coming attractions"_hist_1 :ulb,b
  13.2 "Past versions"_hist_2 :ule,b
:ole

:link(intro_1,Section_intro.html#intro_1)
:link(intro_2,Section_intro.html#intro_2)
:link(intro_3,Section_intro.html#intro_3)
:link(intro_4,Section_intro.html#intro_4)
:link(intro_5,Section_intro.html#intro_5)

:link(start_1,Section_start.html#start_1)
:link(start_2,Section_start.html#start_2)
:link(start_3,Section_start.html#start_3)
:link(start_4,Section_start.html#start_4)
:link(start_5,Section_start.html#start_5)
:link(start_6,Section_start.html#start_6)
:link(start_7,Section_start.html#start_7)
:link(start_8,Section_start.html#start_8)
:link(start_9,Section_start.html#start_9)

:link(cmd_1,Section_commands.html#cmd_1)
:link(cmd_2,Section_commands.html#cmd_2)
:link(cmd_3,Section_commands.html#cmd_3)
:link(cmd_4,Section_commands.html#cmd_4)
:link(cmd_5,Section_commands.html#cmd_5)

:link(pkg_1,Section_packages.html#pkg_1)
:link(pkg_2,Section_packages.html#pkg_2)

:link(acc_1,Section_accelerate.html#acc_1)
:link(acc_2,Section_accelerate.html#acc_2)
:link(acc_3,Section_accelerate.html#acc_3)
:link(acc_4,Section_accelerate.html#acc_4)
:link(acc_5,Section_accelerate.html#acc_5)
:link(acc_6,Section_accelerate.html#acc_6)
:link(acc_7,Section_accelerate.html#acc_7)
:link(acc_8,Section_accelerate.html#acc_8)

:link(howto_1,Section_howto.html#howto_1)
:link(howto_2,Section_howto.html#howto_2)
:link(howto_3,Section_howto.html#howto_3)
:link(howto_4,Section_howto.html#howto_4)
:link(howto_5,Section_howto.html#howto_5)
:link(howto_6,Section_howto.html#howto_6)
:link(howto_7,Section_howto.html#howto_7)
:link(howto_8,Section_howto.html#howto_8)
:link(howto_9,Section_howto.html#howto_9)
:link(howto_10,Section_howto.html#howto_10)
:link(howto_11,Section_howto.html#howto_11)
:link(howto_12,Section_howto.html#howto_12)
:link(howto_13,Section_howto.html#howto_13)
:link(howto_14,Section_howto.html#howto_14)
:link(howto_15,Section_howto.html#howto_15)
:link(howto_16,Section_howto.html#howto_16)
:link(howto_17,Section_howto.html#howto_17)
:link(howto_18,Section_howto.html#howto_18)
:link(howto_19,Section_howto.html#howto_19)
:link(howto_20,Section_howto.html#howto_20)
:link(howto_21,Section_howto.html#howto_21)

:link(mod_1,Section_modify.html#mod_1)
:link(mod_2,Section_modify.html#mod_2)
:link(mod_3,Section_modify.html#mod_3)
:link(mod_4,Section_modify.html#mod_4)
:link(mod_5,Section_modify.html#mod_5)
:link(mod_6,Section_modify.html#mod_6)
:link(mod_7,Section_modify.html#mod_7)
:link(mod_8,Section_modify.html#mod_8)
:link(mod_9,Section_modify.html#mod_9)
:link(mod_10,Section_modify.html#mod_10)
:link(mod_11,Section_modify.html#mod_11)
:link(mod_12,Section_modify.html#mod_12)
:link(mod_13,Section_modify.html#mod_13)
:link(mod_14,Section_modify.html#mod_14)
:link(mod_15,Section_modify.html#mod_15)

:link(py_1,Section_python.html#py_1)
:link(py_2,Section_python.html#py_2)
:link(py_3,Section_python.html#py_3)
:link(py_4,Section_python.html#py_4)
:link(py_5,Section_python.html#py_5)
:link(py_6,Section_python.html#py_6)

:link(err_1,Section_errors.html#err_1)
:link(err_2,Section_errors.html#err_2)
:link(err_3,Section_errors.html#err_3)

:link(hist_1,Section_history.html#hist_1)
:link(hist_2,Section_history.html#hist_2)

</BODY><|MERGE_RESOLUTION|>--- conflicted
+++ resolved
@@ -17,13 +17,8 @@
 
 <H1></H1>
 
-<<<<<<< HEAD
 LAMMPS-ICMS Documentation :c,h3
-14 May 2013 version :c,h4
-=======
-LAMMPS Documentation :c,h3
 24 May 2013 version :c,h4
->>>>>>> c9247a0f
 
 Version info: :h4
 
