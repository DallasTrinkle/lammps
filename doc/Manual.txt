<HEAD>
<TITLE>LAMMPS-ICMS Users Manual</TITLE>
<META NAME="docnumber" CONTENT="24 Jan 2013 version">
<META NAME="author" CONTENT="http://lammps.sandia.gov - Sandia National Laboratories">
<META NAME="copyright" CONTENT="Copyright (2003) Sandia Corporation.  This software and manual is distributed under the GNU General Public License.">
</HEAD>

<BODY>

"LAMMPS WWW Site"_lws - "LAMMPS Documentation"_ld - "LAMMPS Commands"_lc :c

:link(lws,http://lammps.sandia.gov)
:link(ld,Manual.html)
:link(lc,Section_commands.html#comm)

:line

<H1></H1>

<<<<<<< HEAD
LAMMPS-ICMS Documentation :c,h3
27 Nov 2013 version :c,h4
=======
LAMMPS Documentation :c,h3
1 Dec 2013 version :c,h4
>>>>>>> e9867866

Version info: :h4

The LAMMPS "version" is the date when it was released, such as 1 May
2010. LAMMPS is updated continuously.  Whenever we fix a bug or add a
feature, we release it immediately, and post a notice on "this page of
the WWW site"_bug.  Each dated copy of LAMMPS contains all the
features and bug-fixes up to and including that version date. The
version date is printed to the screen and logfile every time you run
LAMMPS. It is also in the file src/version.h and in the LAMMPS
directory name created when you unpack a tarball, and at the top of
the first page of the manual (this page).

LAMMPS-ICMS is an experimental variant of LAMMPS with additional
features made available for testing before they will be submitted
for inclusion into the official LAMMPS tree. The source code is 
based on the official LAMMPS svn repository mirror at the Institute
for Computational Molecular Science at Temple University and generally
kept up-to-date as much as possible. Sometimes, e.g. when additional
development work is needed to adapt the upstream changes into
LAMMPS-ICMS it can take longer until synchronization; and occasionally,
e.g. in case of the rewrite of the multi-threading support, the
development will be halted except for important bugfixes until
all features of LAMMPS-ICMS fully compatible with the upstream
version or replaced by alternate implementations.

If you browse the HTML doc pages on the LAMMPS WWW site, they always
describe the most current version of upstream LAMMPS, but may be
missing some new features in LAMMPS-ICMS. :ulb,l

If you browse the HTML doc pages included in your tarball, they
describe the version you have, however, not all new features in
LAMMPS-ICMS are documented immediately. :l

The "PDF file"_Manual.pdf on the WWW site or in the tarball is updated
about once per month.  This is because it is large, and we don't want
it to be part of every patch. :l

There is also a "Developer.pdf"_Developer.pdf file in the doc
directory, which describes the internal structure and algorithms of
LAMMPS.  :ule,l

LAMMPS stands for Large-scale Atomic/Molecular Massively Parallel
Simulator.

LAMMPS is a classical molecular dynamics simulation code designed to
run efficiently on parallel computers.  It was developed at Sandia
National Laboratories, a US Department of Energy facility, with
funding from the DOE.  It is an open-source code, distributed freely
under the terms of the GNU Public License (GPL).

The primary developers of LAMMPS are "Steve Plimpton"_sjp, Aidan
Thompson, and Paul Crozier who can be contacted at
sjplimp,athomps,pscrozi at sandia.gov.  The "LAMMPS WWW Site"_lws at
http://lammps.sandia.gov has more information about the code and its
uses.

:link(bug,http://lammps.sandia.gov/bug.html)
:link(sjp,http://www.sandia.gov/~sjplimp)

:line

The LAMMPS documentation is organized into the following sections.  If
you find errors or omissions in this manual or have suggestions for
useful information to add, please send an email to the developers so
we can improve the LAMMPS documentation.

Once you are familiar with LAMMPS, you may want to bookmark "this
page"_Section_commands.html#comm at Section_commands.html#comm since
it gives quick access to documentation for all LAMMPS commands.

"PDF file"_Manual.pdf of the entire manual, generated by
"htmldoc"_http://www.easysw.com/htmldoc

"Introduction"_Section_intro.html :olb,l
  1.1 "What is LAMMPS"_intro_1 :ulb,b
  1.2 "LAMMPS features"_intro_2 :b
  1.3 "LAMMPS non-features"_intro_3 :b
  1.4 "Open source distribution"_intro_4 :b
  1.5 "Acknowledgments and citations"_intro_5 :ule,b
"Getting started"_Section_start.html :l
  2.1 "What's in the LAMMPS distribution"_start_1 :ulb,b
  2.2 "Making LAMMPS"_start_2 :b
  2.3 "Making LAMMPS with optional packages"_start_3 :b
  2.4 "Building LAMMPS via the Make.py script"_start_4 :b
  2.5 "Building LAMMPS as a library"_start_5 :b
  2.6 "Running LAMMPS"_start_6 :b
  2.7 "Command-line options"_start_7 :b
  2.8 "Screen output"_start_8 :b
  2.9 "Tips for users of previous versions"_start_9 :ule,b
"Commands"_Section_commands.html :l
  3.1 "LAMMPS input script"_cmd_1 :ulb,b
  3.2 "Parsing rules"_cmd_2 :b
  3.3 "Input script structure"_cmd_3 :b
  3.4 "Commands listed by category"_cmd_4 :b
  3.5 "Commands listed alphabetically"_cmd_5 :ule,b
"Packages"_Section_packages.html :l
  4.1 "Standard packages"_pkg_1 :ulb,b
  4.2 "User packages"_pkg_2 :ule,b
"Accelerating LAMMPS performance"_Section_accelerate.html :l
  5.1 "Measuring performance"_acc_1 :ulb,b
  5.2 "General strategies"_acc_2 :b
  5.3 "Packages with optimized styles"_acc_3 :b
  5.4 "OPT package"_acc_4 :b
  5.5 "USER-OMP package"_acc_5 :b
  5.6 "GPU package"_acc_6 :b
  5.7 "USER-CUDA package"_acc_7 :b
  5.8 "Comparison of GPU and USER-CUDA packages"_acc_8 :ule,b
"How-to discussions"_Section_howto.html :l
  6.1 "Restarting a simulation"_howto_1 :ulb,b
  6.2 "2d simulations"_howto_2 :b
  6.3 "CHARMM and AMBER force fields"_howto_3 :b
  6.4 "Running multiple simulations from one input script"_howto_4 :b
  6.5 "Multi-replica simulations"_howto_5 :b
  6.6 "Granular models"_howto_6 :b
  6.7 "TIP3P water model"_howto_7 :b
  6.8 "TIP4P water model"_howto_8 :b
  6.9 "SPC water model"_howto_9 :b
  6.10 "Coupling LAMMPS to other codes"_howto_10 :b
  6.11 "Visualizing LAMMPS snapshots"_howto_11 :b
  6.12 "Triclinic (non-orthogonal) simulation boxes"_howto_12 :b
  6.13 "NEMD simulations"_howto_13 :b
  6.14 "Finite-size spherical and aspherical particles"_howto_14 :b
  6.15 "Output from LAMMPS (thermo, dumps, computes, fixes, variables)"_howto_15 :b
  6.16 "Thermostatting, barostatting, and compute temperature"_howto_16 :b
  6.17 "Walls"_howto_17 :b
  6.18 "Elastic constants"_howto_18 :b
  6.19 "Library interface to LAMMPS"_howto_19 :b
  6.20 "Calculating thermal conductivity"_howto_20 :b
  6.21 "Calculating viscosity"_howto_21 :ule,b
"Example problems"_Section_example.html :l
"Performance & scalability"_Section_perf.html :l
"Additional tools"_Section_tools.html :l
"Modifying & extending LAMMPS"_Section_modify.html :l
  10.1 "Atom styles"_mod_1 :ulb,b
  10.2 "Bond, angle, dihedral, improper potentials"_mod_2 :b
  10.3 "Compute styles"_mod_3 :b
  10.4 "Dump styles"_mod_4 :b
  10.5 "Dump custom output options"_mod_5 :b
  10.6 "Fix styles"_mod_6 :b
  10.7 "Input script commands"_mod_7 :b
  10.8 "Kspace computations"_mod_8 :b
  10.9 "Minimization styles"_mod_9 :b
  10.10 "Pairwise potentials"_mod_10 :b
  10.11 "Region styles"_mod_11 :b
  10.12 "Body styles"_mod_12 :b
  10.13 "Thermodynamic output options"_mod_13 :b
  10.14 "Variable options"_mod_14 :b
  10.15 "Submitting new features for inclusion in LAMMPS"_mod_15 :ule,b
"Python interface"_Section_python.html :l
  11.1 "Building LAMMPS as a shared library"_py_1 :ulb,b
  11.2 "Installing the Python wrapper into Python"_py_2 :b
  11.3 "Extending Python with MPI to run in parallel"_py_3 :b
  11.4 "Testing the Python-LAMMPS interface"_py_4 :b
  11.5 "Using LAMMPS from Python"_py_5 :b
  11.6 "Example Python scripts that use LAMMPS"_py_6 :ule,b
"Errors"_Section_errors.html :l
  12.1 "Common problems"_err_1 :ulb,b
  12.2 "Reporting bugs"_err_2 :b
  12.3 "Error & warning messages"_err_3 :ule,b
"Future and history"_Section_history.html :l
  13.1 "Coming attractions"_hist_1 :ulb,b
  13.2 "Past versions"_hist_2 :ule,b
:ole

:link(intro_1,Section_intro.html#intro_1)
:link(intro_2,Section_intro.html#intro_2)
:link(intro_3,Section_intro.html#intro_3)
:link(intro_4,Section_intro.html#intro_4)
:link(intro_5,Section_intro.html#intro_5)

:link(start_1,Section_start.html#start_1)
:link(start_2,Section_start.html#start_2)
:link(start_3,Section_start.html#start_3)
:link(start_4,Section_start.html#start_4)
:link(start_5,Section_start.html#start_5)
:link(start_6,Section_start.html#start_6)
:link(start_7,Section_start.html#start_7)
:link(start_8,Section_start.html#start_8)
:link(start_9,Section_start.html#start_9)

:link(cmd_1,Section_commands.html#cmd_1)
:link(cmd_2,Section_commands.html#cmd_2)
:link(cmd_3,Section_commands.html#cmd_3)
:link(cmd_4,Section_commands.html#cmd_4)
:link(cmd_5,Section_commands.html#cmd_5)

:link(pkg_1,Section_packages.html#pkg_1)
:link(pkg_2,Section_packages.html#pkg_2)

:link(acc_1,Section_accelerate.html#acc_1)
:link(acc_2,Section_accelerate.html#acc_2)
:link(acc_3,Section_accelerate.html#acc_3)
:link(acc_4,Section_accelerate.html#acc_4)
:link(acc_5,Section_accelerate.html#acc_5)
:link(acc_6,Section_accelerate.html#acc_6)
:link(acc_7,Section_accelerate.html#acc_7)
:link(acc_8,Section_accelerate.html#acc_8)

:link(howto_1,Section_howto.html#howto_1)
:link(howto_2,Section_howto.html#howto_2)
:link(howto_3,Section_howto.html#howto_3)
:link(howto_4,Section_howto.html#howto_4)
:link(howto_5,Section_howto.html#howto_5)
:link(howto_6,Section_howto.html#howto_6)
:link(howto_7,Section_howto.html#howto_7)
:link(howto_8,Section_howto.html#howto_8)
:link(howto_9,Section_howto.html#howto_9)
:link(howto_10,Section_howto.html#howto_10)
:link(howto_11,Section_howto.html#howto_11)
:link(howto_12,Section_howto.html#howto_12)
:link(howto_13,Section_howto.html#howto_13)
:link(howto_14,Section_howto.html#howto_14)
:link(howto_15,Section_howto.html#howto_15)
:link(howto_16,Section_howto.html#howto_16)
:link(howto_17,Section_howto.html#howto_17)
:link(howto_18,Section_howto.html#howto_18)
:link(howto_19,Section_howto.html#howto_19)
:link(howto_20,Section_howto.html#howto_20)
:link(howto_21,Section_howto.html#howto_21)

:link(mod_1,Section_modify.html#mod_1)
:link(mod_2,Section_modify.html#mod_2)
:link(mod_3,Section_modify.html#mod_3)
:link(mod_4,Section_modify.html#mod_4)
:link(mod_5,Section_modify.html#mod_5)
:link(mod_6,Section_modify.html#mod_6)
:link(mod_7,Section_modify.html#mod_7)
:link(mod_8,Section_modify.html#mod_8)
:link(mod_9,Section_modify.html#mod_9)
:link(mod_10,Section_modify.html#mod_10)
:link(mod_11,Section_modify.html#mod_11)
:link(mod_12,Section_modify.html#mod_12)
:link(mod_13,Section_modify.html#mod_13)
:link(mod_14,Section_modify.html#mod_14)
:link(mod_15,Section_modify.html#mod_15)

:link(py_1,Section_python.html#py_1)
:link(py_2,Section_python.html#py_2)
:link(py_3,Section_python.html#py_3)
:link(py_4,Section_python.html#py_4)
:link(py_5,Section_python.html#py_5)
:link(py_6,Section_python.html#py_6)

:link(err_1,Section_errors.html#err_1)
:link(err_2,Section_errors.html#err_2)
:link(err_3,Section_errors.html#err_3)

:link(hist_1,Section_history.html#hist_1)
:link(hist_2,Section_history.html#hist_2)

</BODY><|MERGE_RESOLUTION|>--- conflicted
+++ resolved
@@ -17,13 +17,8 @@
 
 <H1></H1>
 
-<<<<<<< HEAD
 LAMMPS-ICMS Documentation :c,h3
-27 Nov 2013 version :c,h4
-=======
-LAMMPS Documentation :c,h3
 1 Dec 2013 version :c,h4
->>>>>>> e9867866
 
 Version info: :h4
 
