# LAMMPS multiple-machine Makefile

SHELL = /bin/bash
#.IGNORE:

# Definitions

ROOT =	lmp
EXE =	$(ROOT)_$@
SRC =	$(wildcard *.cpp)
INC =	$(wildcard *.h)
OBJ = 	$(SRC:.cpp=.o)

# Package variables

PACKAGE = asphere class2 colloid dipole fld gpu granular \
	  kspace manybody mc meam molecule opt peri poems reax replica \
	  shock srd xtc

<<<<<<< HEAD
PACKUSER = user-ackland user-atc user-cd-eam user-cg-cmm user-eff \
	   user-ewaldn user-gauss user-imd user-openmp user-reaxc user-smd
=======
PACKUSER = user-misc user-atc user-awpmd user-cg-cmm \
	   user-cuda user-eff user-ewaldn user-omp user-reaxc user-sph
>>>>>>> adbeb027

PACKALL = $(PACKAGE) $(PACKUSER)

PACKAGEUC = $(shell echo $(PACKAGE) | tr a-z A-Z)
PACKUSERUC = $(shell echo $(PACKUSER) | tr a-z A-Z)

YESDIR = $(shell echo $(@:yes-%=%) | tr a-z A-Z)
NODIR  = $(shell echo $(@:no-%=%) | tr a-z A-Z)

# List of all targets

help:
	@echo ''
	@echo 'make clean-all           delete all object files'
	@echo 'make clean-machine       delete object files for one machine'
	@echo 'make tar                 lmp_src.tar.gz of src dir and packages'
	@echo 'make makelib             update Makefile.lib for library build'
	@echo 'make makelist            update Makefile.list used by old makes'
	@echo ''
	@echo 'make package             list available packages'
	@echo 'make package-status      status of all packages'
	@echo 'make yes-package         install a single package in src dir'
	@echo 'make no-package          remove a single package from src dir'
	@echo 'make yes-all             install all packages in src dir'
	@echo 'make no-all              remove all packages from src dir'
	@echo 'make yes-standard        install all standard packages'
	@echo 'make no-standard         remove all standard packages'
	@echo 'make yes-user            install all user packages'
	@echo 'make no-user             remove all user packages'
	@echo ''
	@echo 'make package-update      replace src files with package files'
	@echo 'make package-overwrite   replace package files with src files'
	@echo 'make package-diff        diff src files against package files'
	@echo ''
	@echo 'make machine             build LAMMPS where machine is one of:'
	@echo ''
	@files="`ls MAKE/Makefile.*`"; \
	  for file in $$files; do head -1 $$file; done
	@echo ''

# Build the code

.DEFAULT:
	@test -f MAKE/Makefile.$@
	@if [ ! -d Obj_$@ ]; then mkdir Obj_$@; fi
	@$(SHELL) Make.sh style
	@cp -p *.cpp *.h Obj_$@
	@cp MAKE/Makefile.$@ Obj_$@/Makefile
	@if [ ! -e Makefile.package ]; \
	  then cp Makefile.package.empty Makefile.package; fi
	@if [ ! -e Makefile.package.settings ]; \
	  then cp Makefile.package.settings.empty Makefile.package.settings; fi
	@cp Makefile.package Makefile.package.settings Obj_$@
	@cd Obj_$@; \
	$(MAKE) $(MFLAGS) "OBJ = $(OBJ)" "INC = $(INC)" \
	  "EXE = ../$(EXE)" ../$(EXE)
	@if [ -d Obj_$@ ]; then cd Obj_$@; rm -f $(SRC) $(INC) Makefile*; fi

# Remove machine-specific object files

clean:
	@echo 'make clean-all           delete all object files'
	@echo 'make clean-machine       delete object files for one machine'

clean-all:
	rm -rf Obj_*

clean-%:
	rm -rf Obj_$(@:clean-%=%)

# Create a tarball of src dir and packages

tar:
	@cd STUBS; make clean
	@cd ..; tar cvzf src/$(ROOT)_src.tar.gz \
	  src/Make* src/Package.sh src/MAKE src/*.cpp src/*.h src/STUBS \
	  $(patsubst %,src/%,$(PACKAGEUC)) $(patsubst %,src/%,$(PACKUSERUC)) \
          --exclude=*/.svn
	@cd STUBS; make
	@echo "Created $(ROOT)_src.tar.gz"

# Make MPI STUBS lib

stubs:
	@cd STUBS; make clean; make

# Update Makefile.lib and Makefile.list

makelib:
	@$(SHELL) Make.sh style
	@$(SHELL) Make.sh Makefile.lib

makelist:
	@$(SHELL) Make.sh style
	@$(SHELL) Make.sh Makefile.list

# Package management

package:
	@echo 'Standard packages:' $(PACKAGE)
	@echo ''
	@echo 'User-contributed packages:' $(PACKUSER)
	@echo ''
	@echo 'make package             list available packages'
	@echo 'make package-status      status of all packages'
	@echo 'make yes-package         install a single package in src dir'
	@echo 'make no-package          remove a single package from src dir'
	@echo 'make yes-all             install all packages in src dir'
	@echo 'make no-all              remove all packages from src dir'
	@echo 'make yes-standard        install all standard packages'
	@echo 'make no-standard         remove all standard packages'
	@echo 'make yes-user            install all user packages'
	@echo 'make no-user             remove all user packages'
	@echo ''
	@echo 'make package-update      replace src files with package files'
	@echo 'make package-overwrite   replace package files with src files'
	@echo 'make package-diff        diff src files against package file'

yes-all:
	@for p in $(PACKALL); do $(MAKE) yes-$$p; done

no-all:
	@for p in $(PACKALL); do $(MAKE) no-$$p; done

yes-standard:
	@for p in $(PACKAGE); do $(MAKE) yes-$$p; done

no-standard:
	@for p in $(PACKAGE); do $(MAKE) no-$$p; done

yes-user:
	@for p in $(PACKUSER); do $(MAKE) yes-$$p; done

no-user:
	@for p in $(PACKUSER); do $(MAKE) no-$$p; done

yes-%:
	@if [ ! -e Makefile.package ]; \
	  then cp Makefile.package.empty Makefile.package; fi
	@if [ ! -e Makefile.package.settings ]; \
	  then cp Makefile.package.settings.empty Makefile.package.settings; fi
	@if [ ! -e $(YESDIR) ]; then \
	  echo "Package $(@:yes-%=%) does not exist"; \
	else \
	  echo "Installing package $(@:yes-%=%)"; \
	  cd $(YESDIR); $(SHELL) Install.sh 1; cd ..; $(SHELL) Depend.sh 1; \
	fi;

no-%:
	@if [ ! -e $(NODIR) ]; then \
	  echo "Package $(@:no-%=%) does not exist"; \
	else \
	  echo "Uninstalling package $(@:no-%=%)"; \
	  cd $(NODIR); $(SHELL) Install.sh 0; cd ..; $(SHELL) Depend.sh 0; \
        fi;

# status = list src files that differ from package files
# update = replace src files with newer package files
# overwrite = overwrite package files with newer src files
# diff = show differences between src and package files

package-status:
	@for p in $(PACKAGEUC); do $(SHELL) Package.sh $$p status; done
	@echo ''
	@for p in $(PACKUSERUC); do $(SHELL) Package.sh $$p status; done

package-update:
	@for p in $(PACKAGEUC); do $(SHELL) Package.sh $$p update; done
	@echo ''
	@for p in $(PACKUSERUC); do $(SHELL) Package.sh $$p update; done

package-overwrite:
	@for p in $(PACKAGEUC); do $(SHELL) Package.sh $$p overwrite; done
	@echo ''
	@for p in $(PACKUSERUC); do $(SHELL) Package.sh $$p overwrite; done

package-diff:
	@for p in $(PACKAGEUC); do $(SHELL) Package.sh $$p diff; done
	@echo ''
	@for p in $(PACKUSERUC); do $(SHELL) Package.sh $$p diff; done<|MERGE_RESOLUTION|>--- conflicted
+++ resolved
@@ -17,13 +17,8 @@
 	  kspace manybody mc meam molecule opt peri poems reax replica \
 	  shock srd xtc
 
-<<<<<<< HEAD
-PACKUSER = user-ackland user-atc user-cd-eam user-cg-cmm user-eff \
-	   user-ewaldn user-gauss user-imd user-openmp user-reaxc user-smd
-=======
 PACKUSER = user-misc user-atc user-awpmd user-cg-cmm \
 	   user-cuda user-eff user-ewaldn user-omp user-reaxc user-sph
->>>>>>> adbeb027
 
 PACKALL = $(PACKAGE) $(PACKUSER)
 
