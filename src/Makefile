# LAMMPS multiple-machine Makefile

SHELL = /bin/bash
#.IGNORE:

# Definitions

ROOT =	lmp
EXE =	$(ROOT)_$@
SRC =	$(wildcard *.cpp)
INC =	$(wildcard *.h)
OBJ = 	$(SRC:.cpp=.o)

# Package variables

PACKAGE = asphere body class2 colloid dipole fld gpu granular kim \
	  kspace manybody mc meam misc molecule mpiio opt peri poems \
	  reax replica rigid shock srd voronoi xtc

PACKUSER = user-atc user-awpmd user-cg-cmm user-colvars \
<<<<<<< HEAD
	   user-cuda user-eff user-lb user-misc user-omp user-molfile \
	   user-phonon user-qmmm user-reaxc user-sph
=======
	   user-cuda user-eff user-lb user-misc user-molfile \
	   user-omp user-phonon user-qmmm user-reaxc user-sph
>>>>>>> b3fdf339

PACKLIB = gpu kim meam poems reax voronoi \
	  user-atc user-awpmd user-colvars user-qmmm user-cuda user-molfile

PACKALL = $(PACKAGE) $(PACKUSER)

PACKAGEUC = $(shell echo $(PACKAGE) | tr a-z A-Z)
PACKUSERUC = $(shell echo $(PACKUSER) | tr a-z A-Z)

YESDIR = $(shell echo $(@:yes-%=%) | tr a-z A-Z)
NODIR  = $(shell echo $(@:no-%=%) | tr a-z A-Z)

# List of all targets

help:
	@echo ''
	@echo 'make clean-all           delete all object files'
	@echo 'make clean-machine       delete object files for one machine'
	@echo 'make purge               purge obsolete copies of package sources'
	@echo 'make tar                 create lmp_src.tar.gz of src dir and packages'
	@echo 'make makelib             create Makefile.lib for static library build'
	@echo 'make makeshlib           create Makefile.shlib for shared library build'
	@echo 'make makelist            create Makefile.list used by old makes'
	@echo 'make -f Makefile.lib machine      build LAMMPS as static library for machine'
	@echo 'make -f Makefile.shlib machine    build LAMMPS as shared library for machine'
	@echo 'make -f Makefile.list machine     build LAMMPS from explicit list of files'
	@echo 'make stubs               build dummy MPI library in STUBS'
	@echo 'make install-python      install LAMMPS wrapper in Python'
	@echo ''
	@echo 'make package             list available packages'
	@echo 'make package-status (ps) status of all packages'
	@echo 'make yes-package         install a single package in src dir'
	@echo 'make no-package          remove a single package from src dir'
	@echo 'make yes-all             install all packages in src dir'
	@echo 'make no-all              remove all packages from src dir'
	@echo 'make yes-standard        install all standard packages'
	@echo 'make no-standard         remove all standard packages'
	@echo 'make yes-user            install all user packages'
	@echo 'make no-user             remove all user packages'
	@echo 'make no-lib              remove all packages with external libs'
	@echo ''
	@echo 'make package-update (pu) replace src files with updated package files'
	@echo 'make package-overwrite   replace package files with src files'
	@echo 'make package-diff (pd)   diff src files against package files'
	@echo ''
	@echo 'make machine             build LAMMPS where machine is one of:'
	@echo ''
	@files="`ls MAKE/Makefile.*`"; \
	  for file in $$files; do head -1 $$file; done
	@echo ''

# Build the code

.DEFAULT:
	@test -f MAKE/Makefile.$@
	@if [ ! -d Obj_$@ ]; then mkdir Obj_$@; fi
	@$(SHELL) Make.sh style
	@cp MAKE/Makefile.$@ Obj_$@/Makefile
	@if [ ! -e Makefile.package ]; \
	  then cp Makefile.package.empty Makefile.package; fi
	@if [ ! -e Makefile.package.settings ]; \
	  then cp Makefile.package.settings.empty Makefile.package.settings; fi
	@cp Makefile.package Makefile.package.settings Obj_$@
	@cd Obj_$@; \
	$(MAKE) $(MFLAGS) "OBJ = $(OBJ)" "INC = $(INC)" "SHFLAGS =" \
	  "EXE = ../$(EXE)" ../$(EXE)

# Remove machine-specific object files

clean:
	@echo 'make clean-all           delete all object files'
	@echo 'make clean-machine       delete object files for one machine'

clean-all:
	rm -rf Obj_*

clean-%:
	rm -rf Obj_$(@:clean-%=%)

purge: Purge.list
	@echo 'Purging obsolete and auto-generated source files'
	@for f in `grep -v '#' Purge.list` ;		\
	    do test -f $$f && rm $$f && echo $$f || : ;		\
	done

# Create a tarball of src dir and packages

tar:
	@cd STUBS; $(MAKE) clean
	@cd ..; tar cvzf src/$(ROOT)_src.tar.gz \
	  src/Make* src/Package.sh src/MAKE src/*.cpp src/*.h src/STUBS \
	  $(patsubst %,src/%,$(PACKAGEUC)) $(patsubst %,src/%,$(PACKUSERUC)) \
          --exclude=*/.svn
	@cd STUBS; $(MAKE)
	@echo "Created $(ROOT)_src.tar.gz"

# Make MPI STUBS library

stubs:
	@cd STUBS; $(MAKE) clean; $(MAKE)

# Create Makefile.lib, Makefile.shlib, and Makefile.list

makelib:
	@$(SHELL) Make.sh style
	@$(SHELL) Make.sh Makefile.lib

makeshlib:
	@$(SHELL) Make.sh style
	@$(SHELL) Make.sh Makefile.shlib

makelist:
	@$(SHELL) Make.sh style
	@$(SHELL) Make.sh Makefile.list

# install LAMMPS shared lib and Python wrapper for Python usage

install-python:
	@python ../python/install.py

# Package management

package:
	@echo 'Standard packages:' $(PACKAGE)
	@echo ''
	@echo 'User-contributed packages:' $(PACKUSER)
	@echo ''
	@echo 'make package              list available packages'
	@echo 'make package-status (ps)  status of all packages'
	@echo 'make yes-package          install a single package in src dir'
	@echo 'make no-package           remove a single package from src dir'
	@echo 'make yes-all              install all packages in src dir'
	@echo 'make no-all               remove all packages from src dir'
	@echo 'make yes-standard         install all standard packages'
	@echo 'make no-standard          remove all standard packages'
	@echo 'make yes-user             install all user packages'
	@echo 'make no-user              remove all user packages'
	@echo 'make no-lib               remove all packages with external libs'
	@echo ''
	@echo 'make package-update (pu)  replace src files with package files'
	@echo 'make package-overwrite    replace package files with src files'
	@echo 'make package-diff (pd)    diff src files against package file'

yes-all:
	@for p in $(PACKALL); do $(MAKE) yes-$$p; done

no-all:
	@for p in $(PACKALL); do $(MAKE) no-$$p; done

yes-standard:
	@for p in $(PACKAGE); do $(MAKE) yes-$$p; done

no-standard:
	@for p in $(PACKAGE); do $(MAKE) no-$$p; done

yes-user:
	@for p in $(PACKUSER); do $(MAKE) yes-$$p; done

no-user:
	@for p in $(PACKUSER); do $(MAKE) no-$$p; done

no-lib:
	@for p in $(PACKLIB); do $(MAKE) no-$$p; done

yes-%:
	@if [ ! -e Makefile.package ]; \
	  then cp Makefile.package.empty Makefile.package; fi
	@if [ ! -e Makefile.package.settings ]; \
	  then cp Makefile.package.settings.empty Makefile.package.settings; fi
	@if [ ! -e $(YESDIR) ]; then \
	  echo "Package $(@:yes-%=%) does not exist"; \
	elif [ -e $(YESDIR)/Install.sh ]; then \
	  echo "Installing package $(@:yes-%=%)"; \
	  cd $(YESDIR); $(SHELL) Install.sh 1; cd ..; \
		$(SHELL) Depend.sh $(YESDIR) 1; \
	else \
	  echo "Installing package $(@:yes-%=%)"; \
	  cd $(YESDIR); $(SHELL) ../Install.sh 1; cd ..; \
		$(SHELL) Depend.sh $(YESDIR) 1; \
	fi;

no-%:
	@if [ ! -e $(NODIR) ]; then \
	  echo "Package $(@:no-%=%) does not exist"; \
	elif [ -e $(NODIR)/Install.sh ]; then \
	  echo "Uninstalling package $(@:no-%=%)"; \
	  cd $(NODIR); $(SHELL) Install.sh 0; cd ..; \
		$(SHELL) Depend.sh $(NODIR) 0; \
	else \
	  echo "Uninstalling package $(@:no-%=%)"; \
	  cd $(NODIR); $(SHELL) ../Install.sh 0; cd ..; \
		$(SHELL) Depend.sh $(NODIR) 0; \
        fi;

# status = list src files that differ from package files
# update = replace src files with newer package files
# overwrite = overwrite package files with newer src files
# diff = show differences between src and package files

package-status ps:
	@for p in $(PACKAGEUC); do $(SHELL) Package.sh $$p status; done
	@echo ''
	@for p in $(PACKUSERUC); do $(SHELL) Package.sh $$p status; done

package-update pu:
	@for p in $(PACKAGEUC); do $(SHELL) Package.sh $$p update; done
	@echo ''
	@for p in $(PACKUSERUC); do $(SHELL) Package.sh $$p update; done

package-overwrite:
	@for p in $(PACKAGEUC); do $(SHELL) Package.sh $$p overwrite; done
	@echo ''
	@for p in $(PACKUSERUC); do $(SHELL) Package.sh $$p overwrite; done

package-diff pd:
	@for p in $(PACKAGEUC); do $(SHELL) Package.sh $$p diff; done
	@echo ''
	@for p in $(PACKUSERUC); do $(SHELL) Package.sh $$p diff; done<|MERGE_RESOLUTION|>--- conflicted
+++ resolved
@@ -18,13 +18,8 @@
 	  reax replica rigid shock srd voronoi xtc
 
 PACKUSER = user-atc user-awpmd user-cg-cmm user-colvars \
-<<<<<<< HEAD
-	   user-cuda user-eff user-lb user-misc user-omp user-molfile \
-	   user-phonon user-qmmm user-reaxc user-sph
-=======
 	   user-cuda user-eff user-lb user-misc user-molfile \
 	   user-omp user-phonon user-qmmm user-reaxc user-sph
->>>>>>> b3fdf339
 
 PACKLIB = gpu kim meam poems reax voronoi \
 	  user-atc user-awpmd user-colvars user-qmmm user-cuda user-molfile
