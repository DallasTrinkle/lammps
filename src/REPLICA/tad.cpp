--- conflicted
+++ resolved
@@ -276,15 +276,9 @@
   nbuild = ndanger = 0;
   time_neb = time_dynamics = time_quench = time_comm = time_output = 0.0;
 
-<<<<<<< HEAD
   timer->barrier_start(Timer::LOOP);
   time_start = timer->get_wall(Timer::LOOP);
-  
-=======
-  timer->barrier_start(TIME_LOOP);
-  time_start = timer->array[TIME_LOOP];
-
->>>>>>> 2b3c09d3
+
   int confident_flag, event_flag;
 
   if (universe->iworld == 0) {
@@ -359,17 +353,10 @@
     // write restart file of hot coords
 
       if (restart_flag) {
-<<<<<<< HEAD
-	timer->barrier_start(Timer::LOOP);
-	output->write_restart(update->ntimestep);
-	timer->barrier_stop(Timer::LOOP);
-	time_output += timer->get_wall(Timer::LOOP);
-=======
-        timer->barrier_start(TIME_LOOP);
+        timer->barrier_start(Timer::LOOP);
         output->write_restart(update->ntimestep);
-        timer->barrier_stop(TIME_LOOP);
-        time_output += timer->array[TIME_LOOP];
->>>>>>> 2b3c09d3
+        timer->barrier_stop(Timer::LOOP);
+        time_output += timer->get_wall(Timer::LOOP);
       }
     }
 
@@ -415,25 +402,14 @@
   if (me_universe == 0) {
     if (universe->uscreen)
       fprintf(universe->uscreen,
-<<<<<<< HEAD
-	      "Loop time of %g on %d procs for %d steps with " BIGINT_FORMAT 
-	      " atoms\n",
-	      timer->get_wall(Timer::LOOP),nprocs_universe,nsteps,atom->natoms);
+              "Loop time of %g on %d procs for %d steps with " BIGINT_FORMAT 
+              " atoms\n",
+              timer->get_wall(Timer::LOOP),nprocs_universe,nsteps,atom->natoms);
     if (universe->ulogfile) 
       fprintf(universe->ulogfile,
-	      "Loop time of %g on %d procs for %d steps with " BIGINT_FORMAT 
-	      " atoms\n",
+              "Loop time of %g on %d procs for %d steps with " BIGINT_FORMAT 
+              " atoms\n",
               timer->get_wall(Timer::LOOP),nprocs_universe,nsteps,atom->natoms);
-=======
-              "Loop time of %g on %d procs for %d steps with " BIGINT_FORMAT
-              " atoms\n",
-              timer->array[TIME_LOOP],nprocs_universe,nsteps,atom->natoms);
-    if (universe->ulogfile)
-      fprintf(universe->ulogfile,
-              "Loop time of %g on %d procs for %d steps with " BIGINT_FORMAT
-              " atoms\n",
-              timer->array[TIME_LOOP],nprocs_universe,nsteps,atom->natoms);
->>>>>>> 2b3c09d3
   }
 
   if (me_universe == 0) fclose(ulogfile_neb);
@@ -565,27 +541,9 @@
     double tfrac = 0.0;
     if (universe->uscreen)
       fprintf(universe->uscreen,
-<<<<<<< HEAD
-	      BIGINT_FORMAT " %.3f %d %d %s %.3f %.3f %.3f %.3f\n",
-	      fix_event->event_timestep,
-	      timer->elapsed(Timer::LOOP),
-	      fix_event->event_number,ievent,
-	      "E ",
-	      fix_event->ebarrier,tfrac,
-	      fix_event->tlo,deltfirst);
-    if (universe->ulogfile)
-      fprintf(universe->ulogfile,
-	      BIGINT_FORMAT " %.3f %d %d %s %.3f %.3f %.3f %.3f\n",
-	      fix_event->event_timestep,
-	      timer->elapsed(Timer::LOOP),
-	      fix_event->event_number,ievent,
-	      "E ",
-	      fix_event->ebarrier,tfrac,
-	      fix_event->tlo,deltfirst);
-=======
               BIGINT_FORMAT " %.3f %d %d %s %.3f %.3f %.3f %.3f\n",
               fix_event->event_timestep,
-              timer->elapsed(TIME_LOOP),
+              timer->elapsed(Timer::LOOP),
               fix_event->event_number,ievent,
               "E ",
               fix_event->ebarrier,tfrac,
@@ -594,12 +552,11 @@
       fprintf(universe->ulogfile,
               BIGINT_FORMAT " %.3f %d %d %s %.3f %.3f %.3f %.3f\n",
               fix_event->event_timestep,
-              timer->elapsed(TIME_LOOP),
+              timer->elapsed(Timer::LOOP),
               fix_event->event_number,ievent,
               "E ",
               fix_event->ebarrier,tfrac,
               fix_event->tlo,deltfirst);
->>>>>>> 2b3c09d3
   }
 
   // dump snapshot of quenched coords
@@ -995,39 +952,17 @@
   }
 
   // first-replica output about each event
-<<<<<<< HEAD
-  
+
   timer->set_wall(Timer::LOOP, time_start);
-=======
-
-  timer->array[TIME_LOOP] = time_start;
->>>>>>> 2b3c09d3
   if (universe->me == 0) {
     double tfrac = 0.0;
     if (ievent > 0) tfrac = delthi/deltstop;
 
     if (universe->uscreen)
       fprintf(universe->uscreen,
-<<<<<<< HEAD
-	      BIGINT_FORMAT " %.3f %d %d %s %.3f %.3f %.3f %.3f\n",
-	      fix_event_list[ievent]->event_timestep,
-	      timer->elapsed(Timer::LOOP),
-	      fix_event->event_number,
-	      ievent,statstr,ebarrier,tfrac,
-	      fix_event->tlo,deltlo);
-
-    if (universe->ulogfile) 
-      fprintf(universe->ulogfile,
-	      BIGINT_FORMAT " %.3f %d %d %s %.3f %.3f %.3f %.3f\n",
-	      fix_event_list[ievent]->event_timestep,
-	      timer->elapsed(Timer::LOOP),
-	      fix_event->event_number,
-	      ievent,statstr,ebarrier,tfrac,
-	      fix_event->tlo,deltlo);
-=======
               BIGINT_FORMAT " %.3f %d %d %s %.3f %.3f %.3f %.3f\n",
               fix_event_list[ievent]->event_timestep,
-              timer->elapsed(TIME_LOOP),
+              timer->elapsed(Timer::LOOP),
               fix_event->event_number,
               ievent,statstr,ebarrier,tfrac,
               fix_event->tlo,deltlo);
@@ -1036,11 +971,10 @@
       fprintf(universe->ulogfile,
               BIGINT_FORMAT " %.3f %d %d %s %.3f %.3f %.3f %.3f\n",
               fix_event_list[ievent]->event_timestep,
-              timer->elapsed(TIME_LOOP),
+              timer->elapsed(Timer::LOOP),
               fix_event->event_number,
               ievent,statstr,ebarrier,tfrac,
               fix_event->tlo,deltlo);
->>>>>>> 2b3c09d3
   }
 
 }
