/* ----------------------------------------------------------------------
   LAMMPS - Large-scale Atomic/Molecular Massively Parallel Simulator
   http://lammps.sandia.gov, Sandia National Laboratories
   Steve Plimpton, sjplimp@sandia.gov

   Copyright (2003) Sandia Corporation.  Under the terms of Contract
   DE-AC04-94AL85000 with Sandia Corporation, the U.S. Government retains
   certain rights in this software.  This software is distributed under
   the GNU General Public License.

   See the README file in the top-level LAMMPS directory.
------------------------------------------------------------------------- */

/* ----------------------------------------------------------------------
   Contributing author: Mike Brown (SNL)
------------------------------------------------------------------------- */

#include "lmptype.h"
#include "mpi.h"
#include "math.h"
#include "stdlib.h"
#include "string.h"
#include "prd.h"
#include "universe.h"
#include "update.h"
#include "atom.h"
#include "domain.h"
#include "region.h"
#include "comm.h"
#include "velocity.h"
#include "integrate.h"
#include "min.h"
#include "neighbor.h"
#include "modify.h"
#include "compute.h"
#include "fix.h"
#include "fix_event_prd.h"
#include "force.h"
#include "pair.h"
#include "random_park.h"
#include "random_mars.h"
#include "output.h"
#include "dump.h"
#include "finish.h"
#include "timer.h"
#include "memory.h"
#include "error.h"

using namespace LAMMPS_NS;

/* ---------------------------------------------------------------------- */

PRD::PRD(LAMMPS *lmp) : Pointers(lmp) {}

/* ----------------------------------------------------------------------
   perform PRD simulation on one or more replicas
------------------------------------------------------------------------- */

void PRD::command(int narg, char **arg)
{
  int flag,ireplica;

  // error checks

  if (domain->box_exist == 0)
    error->all(FLERR,"PRD command before simulation box is defined");
  if (universe->nworlds != universe->nprocs &&
      atom->map_style == 0)
    error->all(FLERR,"Cannot use PRD with multi-processor replicas "
               "unless atom map exists");
  if (universe->nworlds == 1 && comm->me == 0)
    error->warning(FLERR,"Running PRD with only one replica");

  if (narg < 7) error->universe_all(FLERR,"Illegal prd command");

  nsteps = atoi(arg[0]);
  t_event = atoi(arg[1]);
  n_dephase = atoi(arg[2]);
  t_dephase = atoi(arg[3]);
  t_corr = atoi(arg[4]);

  char *id_compute = new char[strlen(arg[5])+1];
  strcpy(id_compute,arg[5]);
  int seed = atoi(arg[6]);

  options(narg-7,&arg[7]);

  // total # of timesteps must be multiple of t_event

  if (t_event <= 0) error->universe_all(FLERR,"Invalid t_event in prd command");
  if (nsteps % t_event)
    error->universe_all(FLERR,"PRD nsteps must be multiple of t_event");
  if (t_corr % t_event)
    error->universe_all(FLERR,"PRD t_corr must be multiple of t_event");

  // local storage

  int me_universe = universe->me;
  int nprocs_universe = universe->nprocs;
  int nreplica = universe->nworlds;
  int iworld = universe->iworld;

  MPI_Comm_rank(world,&me);
  MPI_Comm_size(world,&nprocs);

  // comm_replica = communicator between same proc across replicas
  // not used if replicas have unequal number of procs
  // equal_size_replicas = 1 if all replicas have same # of procs

  int color = me;
  MPI_Comm_split(universe->uworld,color,0,&comm_replica);

  flag = 0;
  if (nreplica*nprocs == nprocs_universe) flag = 1;
  MPI_Allreduce(&flag,&equal_size_replicas,1,MPI_INT,MPI_MIN,universe->uworld);

  // workspace for inter-replica communication via gathers

  natoms = atom->natoms;

  displacements = NULL;
  tagall = NULL;
  xall = NULL;
  imageall = NULL;

  if (nreplica != nprocs_universe) {
    displacements = new int[nprocs];
    memory->create(tagall,natoms,"prd:tagall");
    memory->create(xall,natoms,3,"prd:xall");
    memory->create(imageall,natoms,"prd:imageall");
  }

  // random_select = same RNG for each replica for multiple event selection
  // random_dephase = unique RNG for each replica for dephasing

  random_select = new RanPark(lmp,seed);
  random_dephase = new RanMars(lmp,seed+iworld);

  // create ComputeTemp class to monitor temperature

  char **args = new char*[3];
  args[0] = (char *) "prd_temp";
  args[1] = (char *) "all";
  args[2] = (char *) "temp";
  modify->add_compute(3,args);
  temperature = modify->compute[modify->ncompute-1];

  // create Velocity class for velocity creation in dephasing
  // pass it temperature compute, loop_setting, dist_setting settings

  atom->check_mass();
  velocity = new Velocity(lmp);
  velocity->init_external("all");

  args[0] = (char *) "temp";
  args[1] = (char *) "prd_temp";
  velocity->options(2,args);
  args[0] = (char *) "loop";
  args[1] = (char *) loop_setting;
  if (loop_setting) velocity->options(2,args);
  args[0] = (char *) "dist";
  args[1] = (char *) dist_setting;
  if (dist_setting) velocity->options(2,args);

  // create FixEventPRD class to store event and pre-quench states

  args[0] = (char *) "prd_event";
  args[1] = (char *) "all";
  args[2] = (char *) "EVENT/PRD";
  modify->add_fix(3,args);
  fix_event = (FixEventPRD *) modify->fix[modify->nfix-1];

  // create Finish for timing output

  finish = new Finish(lmp);

  // string clean-up

  delete [] args;
  delete [] loop_setting;
  delete [] dist_setting;

  // assign FixEventPRD to event-detection compute
  // necessary so it will know atom coords at last event

  int icompute = modify->find_compute(id_compute);
  if (icompute < 0) error->all(FLERR,"Could not find compute ID for PRD");
  compute_event = modify->compute[icompute];
  compute_event->reset_extra_compute_fix("prd_event");

  // reset reneighboring criteria since will perform minimizations

  neigh_every = neighbor->every;
  neigh_delay = neighbor->delay;
  neigh_dist_check = neighbor->dist_check;

  if (neigh_every != 1 || neigh_delay != 0 || neigh_dist_check != 1) {
    if (me == 0)
      error->warning(FLERR,"Resetting reneighboring criteria during PRD");
  }

  neighbor->every = 1;
  neighbor->delay = 0;
  neighbor->dist_check = 1;

  // initialize PRD as if one long dynamics run

  update->whichflag = 1;
  update->nsteps = nsteps;
  update->beginstep = update->firststep = update->ntimestep;
  update->endstep = update->laststep = update->firststep + nsteps;
  update->restrict_output = 1;
  if (update->laststep < 0 || update->laststep > MAXBIGINT)
    error->all(FLERR,"Too many timesteps");

  lmp->init();

  // init minimizer settings and minimizer itself

  update->etol = etol;
  update->ftol = ftol;
  update->max_eval = maxeval;

  update->minimize->init();

  // cannot use PRD with time-dependent fixes or regions or atom sorting

  for (int i = 0; i < modify->nfix; i++)
    if (modify->fix[i]->time_depend)
      error->all(FLERR,"Cannot use PRD with a time-dependent fix defined");

  for (int i = 0; i < domain->nregion; i++)
    if (domain->regions[i]->dynamic_check())
      error->all(FLERR,"Cannot use PRD with a time-dependent region defined");

  if (atom->sortfreq > 0)
    error->all(FLERR,"Cannot use PRD with atom_modify sort enabled");

  // perform PRD simulation

  if (me_universe == 0 && universe->uscreen)
    fprintf(universe->uscreen,"Setting up PRD ...\n");

  if (me_universe == 0) {
    if (universe->uscreen)
      fprintf(universe->uscreen,"Step CPU Clock Event "
              "Correlated Coincident Replica\n");
    if (universe->ulogfile)
      fprintf(universe->ulogfile,"Step CPU Clock Event "
              "Correlated Coincident Replica\n");
  }

  // store hot state and quenched event for replica 0
  // use share_event() to copy that info to all replicas
  // this insures all start from same place

  // need this line if quench() does only setup_minimal()
  // update->minimize->setup();

  fix_event->store_state();
  quench();
  ncoincident = 0;
  share_event(0,0);

  timer->init();
  timer->barrier_start(Timer::LOOP);
  time_start = timer->get_wall(Timer::LOOP);

  log_event();

  // do full init/setup since are starting all replicas after event
  // replica 0 bcasts temp to all replicas if temp_dephase is not set

  update->whichflag = 1;
  lmp->init();
  update->integrate->setup();

  if (temp_flag == 0) {
    if (universe->iworld == 0) temp_dephase = temperature->compute_scalar();
    MPI_Bcast(&temp_dephase,1,MPI_DOUBLE,universe->root_proc[0],
              universe->uworld);
  }

  // main loop: look for events until out of time
  // (1) dephase independently on each proc after event
  // (2) loop: dynamics, store state, quench, check event, restore state
  // (3) share and record event

  nbuild = ndanger = 0;
  time_dephase = time_dynamics = time_quench = time_comm = time_output = 0.0;

  timer->barrier_start(Timer::LOOP);
  time_start = timer->get_wall(Timer::LOOP);

  while (update->ntimestep < update->endstep) {
    dephase();

    ireplica = -1;
    while (update->ntimestep < update->endstep) {
      dynamics();
      fix_event->store_state();
      quench();
      ireplica = check_event();
      if (ireplica >= 0) break;
      fix_event->restore_state();
    }
    if (ireplica < 0) break;

    // potentially more efficient for correlated events if don't
    // share until correlated check has completed
    // this will complicate the dump (always on replica 0)

    share_event(ireplica,1);
    log_event();

    int restart_flag = 0;
    if (output->restart_flag && universe->iworld == 0) {
      if (output->restart_every_single &&
          fix_event->event_number % output->restart_every_single == 0)
        restart_flag = 1;
      if (output->restart_every_double &&
          fix_event->event_number % output->restart_every_double == 0)
        restart_flag = 1;
    }

    // correlated event loop
    // other procs could be dephasing during this time

    int corr_endstep = update->ntimestep + t_corr;
    while (update->ntimestep < corr_endstep) {
      if (update->ntimestep == update->endstep) {
        restart_flag = 0;
        break;
      }
      dynamics();
      fix_event->store_state();
      quench();
      int corr_event_check = check_event(ireplica);
      if (corr_event_check >= 0) {
        share_event(ireplica,2);
        log_event();
        corr_endstep = update->ntimestep + t_corr;
      } else fix_event->restore_state();
    }

    // full init/setup since are starting all replicas after event
    // event replica bcasts temp to all replicas if temp_dephase is not set

    update->whichflag = 1;
    lmp->init();
    update->integrate->setup();

    timer->barrier_start(Timer::LOOP);

    if (t_corr > 0) replicate(ireplica);
    if (temp_flag == 0) {
      if (ireplica == universe->iworld)
        temp_dephase = temperature->compute_scalar();
      MPI_Bcast(&temp_dephase,1,MPI_DOUBLE,universe->root_proc[ireplica],
                      universe->uworld);
    }

<<<<<<< HEAD
    timer->barrier_stop(Timer::LOOP);
    time_comm += timer->get_wall(Timer::LOOP);
=======
    timer->barrier_stop(TIME_LOOP);
    time_comm += timer->array[TIME_LOOP];
>>>>>>> 2b3c09d3

    // write restart file of hot coords

    if (restart_flag) {
      timer->barrier_start(Timer::LOOP);
      output->write_restart(update->ntimestep);
      timer->barrier_stop(Timer::LOOP);
      time_output += timer->get_wall(Timer::LOOP);
    }
  }

  // set total timers and counters so Finish() will process them

  timer->set_wall(Timer::LOOP, time_start);
  timer->barrier_stop(Timer::LOOP);

  timer->set_wall(Timer::PAIR, time_dephase);
  timer->set_wall(Timer::BOND, time_dynamics);
  timer->set_wall(Timer::KSPACE, time_quench);
  timer->set_wall(Timer::COMM, time_comm);
  timer->set_wall(Timer::OUTPUT, time_output);

  neighbor->ncalls = nbuild;
  neighbor->ndanger = ndanger;

  if (me_universe == 0) {
    if (universe->uscreen)
      fprintf(universe->uscreen,
<<<<<<< HEAD
	      "Loop time of %g on %d procs for %d steps with " BIGINT_FORMAT 
	      " atoms\n",
	      timer->get_wall(Timer::LOOP),nprocs_universe,nsteps,atom->natoms);
    if (universe->ulogfile) 
      fprintf(universe->ulogfile,
	      "Loop time of %g on %d procs for %d steps with " BIGINT_FORMAT 
	      " atoms\n",
              timer->get_wall(Timer::LOOP),nprocs_universe,nsteps,atom->natoms);
=======
              "Loop time of %g on %d procs for %d steps with " BIGINT_FORMAT
              " atoms\n",
              timer->array[TIME_LOOP],nprocs_universe,nsteps,atom->natoms);
    if (universe->ulogfile)
      fprintf(universe->ulogfile,
              "Loop time of %g on %d procs for %d steps with " BIGINT_FORMAT
              " atoms\n",
              timer->array[TIME_LOOP],nprocs_universe,nsteps,atom->natoms);
>>>>>>> 2b3c09d3
  }

  finish->end(2);

  update->whichflag = 0;
  update->firststep = update->laststep = 0;
  update->beginstep = update->endstep = 0;
  update->restrict_output = 0;

  // reset reneighboring criteria

  neighbor->every = neigh_every;
  neighbor->delay = neigh_delay;
  neighbor->dist_check = neigh_dist_check;

  // clean up

  delete [] displacements;
  memory->destroy(tagall);
  memory->destroy(xall);
  memory->destroy(imageall);

  delete [] id_compute;
  MPI_Comm_free(&comm_replica);
  delete random_select;
  delete random_dephase;
  delete velocity;
  delete finish;
  modify->delete_compute("prd_temp");
  modify->delete_fix("prd_event");

  compute_event->reset_extra_compute_fix(NULL);
}

/* ----------------------------------------------------------------------
   dephasing = one or more short runs with new random velocities
------------------------------------------------------------------------- */

void PRD::dephase()
{
  bigint ntimestep_hold = update->ntimestep;

  update->whichflag = 1;
  update->nsteps = n_dephase*t_dephase;

  timer->barrier_start(Timer::LOOP);

  for (int i = 0; i < n_dephase; i++) {
    int seed = static_cast<int> (random_dephase->uniform() * MAXSMALLINT);
    if (seed == 0) seed = 1;
    velocity->create(temp_dephase,seed);
    update->integrate->run(t_dephase);
    if (temp_flag == 0) temp_dephase = temperature->compute_scalar();
  }

  timer->barrier_stop(Timer::LOOP);
  time_dephase += timer->get_wall(Timer::LOOP);

  update->integrate->cleanup();
  finish->end(0);

  // reset timestep as if dephase did not occur
  // clear timestep storage from computes, since now invalid

  update->ntimestep = ntimestep_hold;
  for (int i = 0; i < modify->ncompute; i++)
    if (modify->compute[i]->timeflag) modify->compute[i]->clearstep();
}

/* ----------------------------------------------------------------------
   single short dynamics run
------------------------------------------------------------------------- */

void PRD::dynamics()
{
  update->whichflag = 1;
  update->nsteps = t_event;

  lmp->init();
  update->integrate->setup();
  // this may be needed if don't do full init
  //modify->addstep_compute_all(update->ntimestep);
  int ncalls = neighbor->ncalls;

  timer->barrier_start(Timer::LOOP);
  update->integrate->run(t_event);
  timer->barrier_stop(Timer::LOOP);
  time_dynamics += timer->get_wall(Timer::LOOP);

  nbuild += neighbor->ncalls - ncalls;
  ndanger += neighbor->ndanger;

  update->integrate->cleanup();
  finish->end(0);
}

/* ----------------------------------------------------------------------
   quench minimization
------------------------------------------------------------------------- */

void PRD::quench()
{
  bigint ntimestep_hold = update->ntimestep;
  bigint endstep_hold = update->endstep;

  // need to change whichflag so that minimize->setup() calling
  // modify->setup() will call fix->min_setup()

  update->whichflag = 2;
  update->nsteps = maxiter;
  update->endstep = update->laststep = update->firststep + maxiter;
  if (update->laststep < 0 || update->laststep > MAXBIGINT)
    error->all(FLERR,"Too many iterations");

  // full init works

  lmp->init();
  update->minimize->setup();

  // partial init does not work

  //modify->addstep_compute_all(update->ntimestep);
  //update->minimize->setup_minimal(1);

  int ncalls = neighbor->ncalls;

  timer->barrier_start(Timer::LOOP);
  update->minimize->run(maxiter);
  timer->barrier_stop(Timer::LOOP);
  time_quench += timer->get_wall(Timer::LOOP);

  if (neighbor->ncalls == ncalls) quench_reneighbor = 0;
  else quench_reneighbor = 1;

  update->minimize->cleanup();
  finish->end(0);

  // reset timestep as if dephase did not occur
  // clear timestep storage from computes, since now invalid

  update->ntimestep = ntimestep_hold;
  update->endstep = update->laststep = endstep_hold;
  for (int i = 0; i < modify->ncompute; i++)
    if (modify->compute[i]->timeflag) modify->compute[i]->clearstep();
}

/* ----------------------------------------------------------------------
   check for an event in any replica
   if replica_num is non-negative only check for event on replica_num
   if multiple events, choose one at random
   return -1 if no event
   else return ireplica = world in which event occured
------------------------------------------------------------------------- */

int PRD::check_event(int replica_num)
{
  int worldflag,universeflag,scanflag,replicaflag,ireplica;

  worldflag = 0;
  if (compute_event->compute_scalar() > 0.0) worldflag = 1;
  if (replica_num >= 0 && replica_num != universe->iworld) worldflag = 0;
<<<<<<< HEAD
  
  timer->barrier_start(Timer::LOOP);
=======

  timer->barrier_start(TIME_LOOP);
>>>>>>> 2b3c09d3
  if (me == 0) MPI_Allreduce(&worldflag,&universeflag,1,
                             MPI_INT,MPI_SUM,comm_replica);
  MPI_Bcast(&universeflag,1,MPI_INT,0,world);
  ncoincident = universeflag;
  if (!universeflag) ireplica = -1;
  else {
    if (universeflag > 1) {
      int iwhich = static_cast<int>
        (universeflag*random_select->uniform()) + 1;
      if (me == 0) MPI_Scan(&worldflag,&scanflag,1,
                            MPI_INT,MPI_SUM,comm_replica);
      MPI_Bcast(&scanflag,1,MPI_INT,0,world);
      if (scanflag != iwhich) worldflag = 0;
    }

    if (worldflag) replicaflag = universe->iworld;
    else replicaflag = 0;
    if (me == 0) MPI_Allreduce(&replicaflag,&ireplica,1,
                               MPI_INT,MPI_SUM,comm_replica);
    MPI_Bcast(&ireplica,1,MPI_INT,0,world);
  }
  timer->barrier_stop(Timer::LOOP);
  time_comm += timer->get_wall(Timer::LOOP);
  return ireplica;
}

/* ----------------------------------------------------------------------
   share quenched and hot coords owned by ireplica with all replicas
   all replicas store event in fix_event
   replica 0 dumps event snapshot
   flag = 0 = called before PRD run
   flag = 1 = called during PRD run = not correlated event
   flag = 2 = called during PRD run = correlated event
------------------------------------------------------------------------- */

void PRD::share_event(int ireplica, int flag)
{
  timer->barrier_start(Timer::LOOP);

  // communicate quenched coords to all replicas and store as event
  // decrement event counter if flag = 0 since not really an event

  replicate(ireplica);
<<<<<<< HEAD
  timer->barrier_stop(Timer::LOOP);
  time_comm += timer->get_wall(Timer::LOOP);
  
=======
  timer->barrier_stop(TIME_LOOP);
  time_comm += timer->array[TIME_LOOP];

>>>>>>> 2b3c09d3
  // adjust time for last correlated event check (not on first event)

  int corr_adjust = t_corr;
  if (fix_event->event_number < 1 || flag == 2) corr_adjust = 0;

  // delta = time since last correlated event check

  int delta = update->ntimestep - fix_event->event_timestep - corr_adjust;

  // if this is a correlated event, time elapsed only on one partition

  if (flag != 2) delta *= universe->nworlds;
  delta += corr_adjust;

  // don't change the clock or timestep if this is a restart

  if (flag == 0 && fix_event->event_number != 0)
    fix_event->store_event_prd(fix_event->event_timestep,0);
  else {
    fix_event->store_event_prd(update->ntimestep,delta);
    fix_event->replica_number = ireplica;
    fix_event->correlated_event = 0;
    if (flag == 2) fix_event->correlated_event = 1;
    fix_event->ncoincident = ncoincident;
  }
  if (flag == 0) fix_event->event_number--;

  // dump snapshot of quenched coords
  // must reneighbor and compute forces before dumping
  // since replica 0 possibly has new state from another replica
  // addstep_compute_all insures eng/virial are calculated if needed

  if (output->ndump && universe->iworld == 0) {
    timer->barrier_start(Timer::LOOP);
    modify->addstep_compute_all(update->ntimestep);
    update->integrate->setup_minimal(1);
    output->write_dump(update->ntimestep);
    timer->barrier_stop(Timer::LOOP);
    time_output += timer->get_wall(Timer::LOOP);
  }

  // restore and communicate hot coords to all replicas

  fix_event->restore_state();
  timer->barrier_start(Timer::LOOP);
  replicate(ireplica);
  timer->barrier_stop(Timer::LOOP);
  time_comm += timer->get_wall(Timer::LOOP);
}

/* ----------------------------------------------------------------------
   universe proc 0 prints event info
------------------------------------------------------------------------- */

void PRD::log_event()
{
  timer->set_wall(Timer::LOOP, time_start);
  if (universe->me == 0) {
    if (universe->uscreen)
      fprintf(universe->uscreen,
              BIGINT_FORMAT " %.3f %d %d %d %d %d\n",
              fix_event->event_timestep,
<<<<<<< HEAD
	      timer->elapsed(Timer::LOOP),
	      fix_event->clock,
=======
              timer->elapsed(TIME_LOOP),
              fix_event->clock,
>>>>>>> 2b3c09d3
              fix_event->event_number,fix_event->correlated_event,
              fix_event->ncoincident,
              fix_event->replica_number);
    if (universe->ulogfile)
      fprintf(universe->ulogfile,
              BIGINT_FORMAT " %.3f %d %d %d %d %d\n",
              fix_event->event_timestep,
<<<<<<< HEAD
	      timer->elapsed(Timer::LOOP),
	      fix_event->clock,
=======
              timer->elapsed(TIME_LOOP),
              fix_event->clock,
>>>>>>> 2b3c09d3
              fix_event->event_number,fix_event->correlated_event,
              fix_event->ncoincident,
              fix_event->replica_number);
  }
}

/* ----------------------------------------------------------------------
  communicate atom coords and image flags in ireplica to all other replicas
  one proc per replica:
    direct overwrite via bcast
  equal procs per replica and no replica reneighbored:
    direct overwrite via bcast
  unequal procs per replica or reneighboring occurred:
    collect to root proc of event replica
    bcast to roots of other replicas
    bcast within each replica
    each proc extracts info for atoms it owns using atom IDs
------------------------------------------------------------------------- */

void PRD::replicate(int ireplica)
{
  int nreplica = universe->nworlds;
  int nprocs_universe = universe->nprocs;
  int i,m,flag,commflag;

  int *counts = new int[nprocs];

  if (nreplica == nprocs_universe) commflag = 0;
  else if (equal_size_replicas) {
    flag = 0;
    if (quench_reneighbor) flag = 1;
    MPI_Allreduce(&flag,&commflag,1,MPI_INT,MPI_MAX,universe->uworld);
  } else commflag = 1;

  if (commflag == 0) {
    MPI_Bcast(atom->image,atom->nlocal,MPI_INT,ireplica,comm_replica);
    MPI_Bcast(atom->x[0],3*atom->nlocal,MPI_DOUBLE,ireplica,comm_replica);
  } else {
    if (universe->iworld == ireplica) {
      MPI_Gather(&atom->nlocal,1,MPI_INT,counts,1,MPI_INT,0,world);
      displacements[0] = 0;
      for (i = 0; i < nprocs-1; i++)
        displacements[i+1] = displacements[i] + counts[i];
      MPI_Gatherv(atom->tag,atom->nlocal,MPI_INT,
                  tagall,counts,displacements,MPI_INT,0,world);
      MPI_Gatherv(atom->image,atom->nlocal,MPI_INT,
                        imageall,counts,displacements,MPI_INT,0,world);
      for (i = 0; i < nprocs; i++) counts[i] *= 3;
      for (i = 0; i < nprocs-1; i++)
        displacements[i+1] = displacements[i] + counts[i];
      MPI_Gatherv(atom->x[0],3*atom->nlocal,MPI_DOUBLE,
                        xall[0],counts,displacements,MPI_DOUBLE,0,world);
    }

    if (me == 0) {
      MPI_Bcast(tagall,natoms,MPI_INT,ireplica,comm_replica);
      MPI_Bcast(imageall,natoms,MPI_INT,ireplica,comm_replica);
      MPI_Bcast(xall[0],3*natoms,MPI_DOUBLE,ireplica,comm_replica);
    }

    MPI_Bcast(tagall,natoms,MPI_INT,0,world);
    MPI_Bcast(imageall,natoms,MPI_INT,0,world);
    MPI_Bcast(xall[0],3*natoms,MPI_DOUBLE,0,world);

    double **x = atom->x;
    int nlocal = atom->nlocal;

    for (i = 0; i < natoms; i++) {
      m = atom->map(tagall[i]);
      if (m >= 0 && m < nlocal) {
        x[m][0] = xall[i][0];
        x[m][1] = xall[i][1];
        x[m][2] = xall[i][2];
        atom->image[m] = imageall[i];
      }
    }
  }

  delete [] counts;
}

/* ----------------------------------------------------------------------
   parse optional parameters at end of PRD input line
------------------------------------------------------------------------- */

void PRD::options(int narg, char **arg)
{
  if (narg < 0) error->all(FLERR,"Illegal prd command");

  // set defaults

  etol = 0.1;
  ftol = 0.1;
  maxiter = 40;
  maxeval = 50;
  temp_flag = 0;

  char *str = (char *) "geom";
  int n = strlen(str) + 1;
  loop_setting = new char[n];
  strcpy(loop_setting,str);

  str = (char *) "gaussian";
  n = strlen(str) + 1;
  dist_setting = new char[n];
  strcpy(dist_setting,str);

  int iarg = 0;
  while (iarg < narg) {
    if (strcmp(arg[iarg],"min") == 0) {
      if (iarg+5 > narg) error->all(FLERR,"Illegal prd command");
      etol = atof(arg[iarg+1]);
      ftol = atof(arg[iarg+2]);
      maxiter = atoi(arg[iarg+3]);
      maxeval = atoi(arg[iarg+4]);
      if (maxiter < 0) error->all(FLERR,"Illegal prd command");
      iarg += 5;

    } else if (strcmp(arg[iarg],"temp") == 0) {
      if (iarg+2 > narg) error->all(FLERR,"Illegal prd command");
      temp_flag = 1;
      temp_dephase = atof(arg[iarg+1]);
      if (temp_dephase <= 0.0) error->all(FLERR,"Illegal prd command");
      iarg += 2;

    } else if (strcmp(arg[iarg],"vel") == 0) {
      if (iarg+3 > narg) error->all(FLERR,"Illegal prd command");
      delete [] loop_setting;
      delete [] dist_setting;

      if (strcmp(arg[iarg+1],"all") == 0) loop_setting = NULL;
      else if (strcmp(arg[iarg+1],"local") == 0) loop_setting = NULL;
      else if (strcmp(arg[iarg+1],"geom") == 0) loop_setting = NULL;
      else error->all(FLERR,"Illegal prd command");
      int n = strlen(arg[iarg+1]) + 1;
      loop_setting = new char[n];
      strcpy(loop_setting,arg[iarg+1]);

      if (strcmp(arg[iarg+2],"uniform") == 0) dist_setting = NULL;
      else if (strcmp(arg[iarg+2],"gaussian") == 0) dist_setting = NULL;
      else error->all(FLERR,"Illegal prd command");
      n = strlen(arg[iarg+2]) + 1;
      dist_setting = new char[n];
      strcpy(dist_setting,arg[iarg+2]);

      iarg += 3;
    } else error->all(FLERR,"Illegal prd command");
  }
}<|MERGE_RESOLUTION|>--- conflicted
+++ resolved
@@ -360,13 +360,8 @@
                       universe->uworld);
     }
 
-<<<<<<< HEAD
     timer->barrier_stop(Timer::LOOP);
     time_comm += timer->get_wall(Timer::LOOP);
-=======
-    timer->barrier_stop(TIME_LOOP);
-    time_comm += timer->array[TIME_LOOP];
->>>>>>> 2b3c09d3
 
     // write restart file of hot coords
 
@@ -395,25 +390,14 @@
   if (me_universe == 0) {
     if (universe->uscreen)
       fprintf(universe->uscreen,
-<<<<<<< HEAD
-	      "Loop time of %g on %d procs for %d steps with " BIGINT_FORMAT 
-	      " atoms\n",
-	      timer->get_wall(Timer::LOOP),nprocs_universe,nsteps,atom->natoms);
-    if (universe->ulogfile) 
-      fprintf(universe->ulogfile,
-	      "Loop time of %g on %d procs for %d steps with " BIGINT_FORMAT 
-	      " atoms\n",
+              "Loop time of %g on %d procs for %d steps with " BIGINT_FORMAT 
+              " atoms\n",
               timer->get_wall(Timer::LOOP),nprocs_universe,nsteps,atom->natoms);
-=======
-              "Loop time of %g on %d procs for %d steps with " BIGINT_FORMAT
-              " atoms\n",
-              timer->array[TIME_LOOP],nprocs_universe,nsteps,atom->natoms);
     if (universe->ulogfile)
       fprintf(universe->ulogfile,
-              "Loop time of %g on %d procs for %d steps with " BIGINT_FORMAT
+              "Loop time of %g on %d procs for %d steps with " BIGINT_FORMAT 
               " atoms\n",
-              timer->array[TIME_LOOP],nprocs_universe,nsteps,atom->natoms);
->>>>>>> 2b3c09d3
+              timer->get_wall(Timer::LOOP),nprocs_universe,nsteps,atom->natoms);
   }
 
   finish->end(2);
@@ -575,13 +559,8 @@
   worldflag = 0;
   if (compute_event->compute_scalar() > 0.0) worldflag = 1;
   if (replica_num >= 0 && replica_num != universe->iworld) worldflag = 0;
-<<<<<<< HEAD
-  
+
   timer->barrier_start(Timer::LOOP);
-=======
-
-  timer->barrier_start(TIME_LOOP);
->>>>>>> 2b3c09d3
   if (me == 0) MPI_Allreduce(&worldflag,&universeflag,1,
                              MPI_INT,MPI_SUM,comm_replica);
   MPI_Bcast(&universeflag,1,MPI_INT,0,world);
@@ -625,15 +604,9 @@
   // decrement event counter if flag = 0 since not really an event
 
   replicate(ireplica);
-<<<<<<< HEAD
   timer->barrier_stop(Timer::LOOP);
   time_comm += timer->get_wall(Timer::LOOP);
-  
-=======
-  timer->barrier_stop(TIME_LOOP);
-  time_comm += timer->array[TIME_LOOP];
-
->>>>>>> 2b3c09d3
+
   // adjust time for last correlated event check (not on first event)
 
   int corr_adjust = t_corr;
@@ -696,13 +669,8 @@
       fprintf(universe->uscreen,
               BIGINT_FORMAT " %.3f %d %d %d %d %d\n",
               fix_event->event_timestep,
-<<<<<<< HEAD
-	      timer->elapsed(Timer::LOOP),
-	      fix_event->clock,
-=======
-              timer->elapsed(TIME_LOOP),
+              timer->elapsed(Timer::LOOP),
               fix_event->clock,
->>>>>>> 2b3c09d3
               fix_event->event_number,fix_event->correlated_event,
               fix_event->ncoincident,
               fix_event->replica_number);
@@ -710,13 +678,8 @@
       fprintf(universe->ulogfile,
               BIGINT_FORMAT " %.3f %d %d %d %d %d\n",
               fix_event->event_timestep,
-<<<<<<< HEAD
-	      timer->elapsed(Timer::LOOP),
-	      fix_event->clock,
-=======
-              timer->elapsed(TIME_LOOP),
+              timer->elapsed(Timer::LOOP),
               fix_event->clock,
->>>>>>> 2b3c09d3
               fix_event->event_number,fix_event->correlated_event,
               fix_event->ncoincident,
               fix_event->replica_number);
