/* -*- c++ -*- ----------------------------------------------------------
   LAMMPS - Large-scale Atomic/Molecular Massively Parallel Simulator
   https://www.lammps.org/, Sandia National Laboratories
   Steve Plimpton, sjplimp@sandia.gov

   Copyright (2003) Sandia Corporation.  Under the terms of Contract
   DE-AC04-94AL85000 with Sandia Corporation, the U.S. Government retains
   certain rights in this software.  This software is distributed under
   the GNU General Public License.

   See the README file in the top-level LAMMPS directory.
------------------------------------------------------------------------- */

#ifdef DUMP_CLASS
// clang-format off
DumpStyle(local,DumpLocal);
// clang-format on
#else

#ifndef LMP_DUMP_LOCAL_H
#define LMP_DUMP_LOCAL_H

#include "dump.h"

namespace LAMMPS_NS {

class DumpLocal : public Dump {
 public:
  DumpLocal(LAMMPS *, int, char **);
  ~DumpLocal() override;

 protected:
  int nevery;     // dump frequency to check Fix against
  char *label;    // string for dump file header

  int nmine;         // # of lines I am dumping
  int *vtype;        // type of each vector (INT, DOUBLE)
  char **vformat;    // format string for each vector element

<<<<<<< HEAD
  char *columns;    // column labels
=======
  char *columns;     // column labels
>>>>>>> 8315f999
  char *columns_default;

  int nfield;    // # of keywords listed by user

  int *field2index;    // which compute,fix,variable calcs this field
  int *argindex;       // index into compute,fix scalar_atom,vector_atom
                       // 0 for scalar_atom, 1-N for vector_atom values

  int ncompute;               // # of Compute objects used by dump
  char **id_compute;          // their IDs
  class Compute **compute;    // list of ptrs to the Compute objects

  int nfix;           // # of Fix objects used by dump
  char **id_fix;      // their IDs
  class Fix **fix;    // list of ptrs to the Fix objects

  void init_style() override;
  int modify_param(int, char **) override;
  void write_header(bigint) override;
  int count() override;
  void pack(tagint *) override;
  int convert_string(int, double *) override;
  void write_data(int, double *) override;

  void parse_fields(int, char **);
  int add_compute(const char *);
  int add_fix(const char *);

  typedef void (DumpLocal::*FnPtrWrite)(int, double *);
  FnPtrWrite write_choice;    // ptr to write data functions
  void write_string(int, double *);
  void write_lines(int, double *);

  // customize by adding a method prototype

  typedef void (DumpLocal::*FnPtrPack)(int);
  FnPtrPack *pack_choice;    // ptrs to pack functions

  void pack_index(int);
  void pack_compute(int);
  void pack_fix(int);
};

}    // namespace LAMMPS_NS

#endif
#endif<|MERGE_RESOLUTION|>--- conflicted
+++ resolved
@@ -37,11 +37,7 @@
   int *vtype;        // type of each vector (INT, DOUBLE)
   char **vformat;    // format string for each vector element
 
-<<<<<<< HEAD
-  char *columns;    // column labels
-=======
   char *columns;     // column labels
->>>>>>> 8315f999
   char *columns_default;
 
   int nfield;    // # of keywords listed by user
