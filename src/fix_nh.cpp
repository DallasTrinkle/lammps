/* ----------------------------------------------------------------------
   LAMMPS - Large-scale Atomic/Molecular Massively Parallel Simulator
   http://lammps.sandia.gov, Sandia National Laboratories
   Steve Plimpton, sjplimp@sandia.gov

   Copyright (2003) Sandia Corporation.  Under the terms of Contract
   DE-AC04-94AL85000 with Sandia Corporation, the U.S. Government retains
   certain rights in this software.  This software is distributed under 
   the GNU General Public License.

   See the README file in the top-level LAMMPS directory.
------------------------------------------------------------------------- */

/* ----------------------------------------------------------------------
   Contributing authors: Mark Stevens (SNL), Aidan Thompson (SNL)
------------------------------------------------------------------------- */

#include "string.h"
#include "stdlib.h"
#include "math.h"
#include "fix_nh.h"
#include "math_extra.h"
#include "atom.h"
#include "force.h"
#include "comm.h"
#include "irregular.h"
#include "modify.h"
#include "fix_deform.h"
#include "compute.h"
#include "kspace.h"
#include "update.h"
#include "respa.h"
#include "domain.h"
#include "memory.h"
#include "error.h"

using namespace LAMMPS_NS;

#define DELTAFLIP 0.1
#define TILTMAX 1.5

#define MIN(A,B) ((A) < (B)) ? (A) : (B)
#define MAX(A,B) ((A) > (B)) ? (A) : (B)

enum{NOBIAS,BIAS};
enum{NONE,XYZ,XY,YZ,XZ};
enum{ISO,ANISO,TRICLINIC};

/* ----------------------------------------------------------------------
   NVT,NPH,NPT integrators for improved Nose-Hoover equations of motion 
 ---------------------------------------------------------------------- */

FixNH::FixNH(LAMMPS *lmp, int narg, char **arg) : Fix(lmp, narg, arg)
{
  if (narg < 4) error->all("Illegal fix nvt/npt/nph command");

  restart_global = 1;
  time_integrate = 1;
  scalar_flag = 1;
  vector_flag = 1;
  global_freq = 1;
  extscalar = 1;
  extvector = 0;

  // default values

  pcouple = NONE;
  drag = 0.0;
  allremap = 1;
  mtchain = mpchain = 3;
  nc_tchain = nc_pchain = 1;
  mtk_flag = 1;
  deviatoric_flag = 0;
  nreset_h0 = 0;
  eta_mass_flag = 1;
  omega_mass_flag = 0;
  etap_mass_flag = 0;

  // turn on tilt factor scaling, whenever applicable

  dimension = domain->dimension;

  scaleyz = scalexz = scalexy = 0;
  if (domain->yperiodic && domain->xy != 0.0) scalexy = 1;
  if (domain->zperiodic && dimension == 3) {
    if (domain->yz != 0.0) scaleyz = 1;
    if (domain->xz != 0.0) scalexz = 1;
  }

  // Used by FixNVTSllod to preserve non-default value  

  mtchain_default_flag = 1;

  tstat_flag = 0;
  double t_period = 0.0;

  double p_period[6];
  for (int i = 0; i < 6; i++) {
    p_start[i] = p_stop[i] = p_period[i] = p_target[i] = 0.0;
    p_flag[i] = 0;
  }

  // process keywords

  int iarg = 3;

  while (iarg < narg) {
    if (strcmp(arg[iarg],"temp") == 0) {
      if (iarg+4 > narg) error->all("Illegal fix nvt/npt/nph command");
      tstat_flag = 1;
      t_start = atof(arg[iarg+1]);
      t_stop = atof(arg[iarg+2]);
      t_period = atof(arg[iarg+3]);
      if (t_start < 0.0 || t_stop <= 0.0)
	error->all("Target temperature for fix nvt/npt/nph cannot be 0.0");
      iarg += 4;

    } else if (strcmp(arg[iarg],"iso") == 0) {
      if (iarg+4 > narg) error->all("Illegal fix nvt/npt/nph command");
      pcouple = XYZ;
      p_start[0] = p_start[1] = p_start[2] = atof(arg[iarg+1]);
      p_stop[0] = p_stop[1] = p_stop[2] = atof(arg[iarg+2]);
      p_period[0] = p_period[1] = p_period[2] = atof(arg[iarg+3]);
      p_flag[0] = p_flag[1] = p_flag[2] = 1;
      if (dimension == 2) {
	p_start[2] = p_stop[2] = p_period[2] = 0.0;
	p_flag[2] = 0;
      }
      iarg += 4; 
    } else if (strcmp(arg[iarg],"aniso") == 0) {
      if (iarg+4 > narg) error->all("Illegal fix nvt/npt/nph command");
      pcouple = NONE;
      p_start[0] = p_start[1] = p_start[2] = atof(arg[iarg+1]);
      p_stop[0] = p_stop[1] = p_stop[2] = atof(arg[iarg+2]);
      p_period[0] = p_period[1] = p_period[2] = atof(arg[iarg+3]);
      p_flag[0] = p_flag[1] = p_flag[2] = 1;
      if (dimension == 2) {
	p_start[2] = p_stop[2] = p_period[2] = 0.0;
	p_flag[2] = 0;
      }
      iarg += 4;
    } else if (strcmp(arg[iarg],"tri") == 0) {
      if (iarg+4 > narg) error->all("Illegal fix nvt/npt/nph command");
      pcouple = NONE;
      scalexy = scalexz = scaleyz = 0;
      p_start[0] = p_start[1] = p_start[2] = atof(arg[iarg+1]);
      p_stop[0] = p_stop[1] = p_stop[2] = atof(arg[iarg+2]);
      p_period[0] = p_period[1] = p_period[2] = atof(arg[iarg+3]);
      p_flag[0] = p_flag[1] = p_flag[2] = 1;
      p_start[3] = p_start[4] = p_start[5] = 0.0;
      p_stop[3] = p_stop[4] = p_stop[5] = 0.0;
      p_period[3] = p_period[4] = p_period[5] = atof(arg[iarg+3]);
      p_flag[3] = p_flag[4] = p_flag[5] = 1;
      if (dimension == 2) {
	p_start[2] = p_stop[2] = p_period[2] = 0.0;
	p_flag[2] = 0;
	p_start[3] = p_stop[3] = p_period[3] = 0.0;
	p_flag[3] = 0;
	p_start[4] = p_stop[4] = p_period[4] = 0.0;
	p_flag[4] = 0;
      }
      iarg += 4;
    } else if (strcmp(arg[iarg],"x") == 0) {
      if (iarg+4 > narg) error->all("Illegal fix nvt/npt/nph command");
      p_start[0] = atof(arg[iarg+1]);
      p_stop[0] = atof(arg[iarg+2]);
      p_period[0] = atof(arg[iarg+3]);
      p_flag[0] = 1;
      deviatoric_flag = 1;
      iarg += 4; 
    } else if (strcmp(arg[iarg],"y") == 0) {
      if (iarg+4 > narg) error->all("Illegal fix nvt/npt/nph command");
      p_start[1] = atof(arg[iarg+1]);
      p_stop[1] = atof(arg[iarg+2]);
      p_period[1] = atof(arg[iarg+3]);
      p_flag[1] = 1;
      deviatoric_flag = 1;
      iarg += 4; 
    } else if (strcmp(arg[iarg],"z") == 0) {
      if (iarg+4 > narg) error->all("Illegal fix nvt/npt/nph command");
      p_start[2] = atof(arg[iarg+1]);
      p_stop[2] = atof(arg[iarg+2]);
      p_period[2] = atof(arg[iarg+3]);
      p_flag[2] = 1;
      deviatoric_flag = 1;
      iarg += 4; 
      if (dimension == 2)
	error->all("Invalid fix nvt/npt/nph command for a 2d simulation");

    } else if (strcmp(arg[iarg],"yz") == 0) {
      if (iarg+4 > narg) error->all("Illegal fix nvt/npt/nph command");
      scaleyz = 0;
      p_start[3] = atof(arg[iarg+1]);
      p_stop[3] = atof(arg[iarg+2]);
      p_period[3] = atof(arg[iarg+3]);
      p_flag[3] = 1;
      deviatoric_flag = 1;
      iarg += 4; 
      if (dimension == 2)
	error->all("Invalid fix nvt/npt/nph command for a 2d simulation");
    } else if (strcmp(arg[iarg],"xz") == 0) {
      if (iarg+4 > narg) error->all("Illegal fix nvt/npt/nph command");
      scalexz = 0;
      p_start[4] = atof(arg[iarg+1]);
      p_stop[4] = atof(arg[iarg+2]);
      p_period[4] = atof(arg[iarg+3]);
      p_flag[4] = 1;
      deviatoric_flag = 1;
      iarg += 4; 
      if (dimension == 2)
	error->all("Invalid fix nvt/npt/nph command for a 2d simulation");
    } else if (strcmp(arg[iarg],"xy") == 0) {
      scalexy = 0;
      if (iarg+4 > narg) error->all("Illegal fix nvt/npt/nph command");
      p_start[5] = atof(arg[iarg+1]);
      p_stop[5] = atof(arg[iarg+2]);
      p_period[5] = atof(arg[iarg+3]);
      p_flag[5] = 1;
      deviatoric_flag = 1;
      iarg += 4; 

    } else if (strcmp(arg[iarg],"couple") == 0) {
      if (iarg+2 > narg) error->all("Illegal fix nvt/npt/nph command");
      if (strcmp(arg[iarg+1],"xyz") == 0) pcouple = XYZ;
      else if (strcmp(arg[iarg+1],"xy") == 0) pcouple = XY;
      else if (strcmp(arg[iarg+1],"yz") == 0) pcouple = YZ;
      else if (strcmp(arg[iarg+1],"xz") == 0) pcouple = XZ;
      else if (strcmp(arg[iarg+1],"none") == 0) pcouple = NONE;
      else error->all("Illegal fix nvt/npt/nph command");
      iarg += 2;

    } else if (strcmp(arg[iarg],"drag") == 0) {
      if (iarg+2 > narg) error->all("Illegal fix nvt/npt/nph command");
      drag = atof(arg[iarg+1]);
      if (drag < 0.0) error->all("Illegal fix nvt/npt/nph command");
      iarg += 2;
    } else if (strcmp(arg[iarg],"dilate") == 0) {
      if (iarg+2 > narg) error->all("Illegal fix nvt/npt/nph command");
      if (strcmp(arg[iarg+1],"all") == 0) allremap = 1;
      else if (strcmp(arg[iarg+1],"partial") == 0) allremap = 0;
      else error->all("Illegal fix nvt/npt/nph command");
      iarg += 2;
    } else if (strcmp(arg[iarg],"tchain") == 0) {
      if (iarg+2 > narg) error->all("Illegal fix nvt/npt/nph command");
      mtchain = atoi(arg[iarg+1]);
      // used by FixNVTSllod to preserve non-default value  
      mtchain_default_flag = 0;
      if (mtchain < 1) error->all("Illegal fix nvt/npt/nph command");
      iarg += 2;
    } else if (strcmp(arg[iarg],"pchain") == 0) {
      if (iarg+2 > narg) error->all("Illegal fix nvt/npt/nph command");
      mpchain = atoi(arg[iarg+1]);
      if (mpchain < 0) error->all("Illegal fix nvt/npt/nph command");
      iarg += 2;
    } else if (strcmp(arg[iarg],"mtk") == 0) {
      if (iarg+2 > narg) error->all("Illegal fix nvt/npt/nph command");
      if (strcmp(arg[iarg+1],"yes") == 0) mtk_flag = 1;
      else if (strcmp(arg[iarg+1],"no") == 0) mtk_flag = 0;
      else error->all("Illegal fix nvt/npt/nph command");
      iarg += 2;
    } else if (strcmp(arg[iarg],"tloop") == 0) {
      if (iarg+2 > narg) error->all("Illegal fix nvt/npt/nph command");
      nc_tchain = atoi(arg[iarg+1]);
      if (nc_tchain < 0) error->all("Illegal fix nvt/npt/nph command");
      iarg += 2;
    } else if (strcmp(arg[iarg],"ploop") == 0) {
      if (iarg+2 > narg) error->all("Illegal fix nvt/npt/nph command");
      nc_pchain = atoi(arg[iarg+1]);
      if (nc_pchain < 0) error->all("Illegal fix nvt/npt/nph command");
      iarg += 2;
    } else if (strcmp(arg[iarg],"nreset") == 0) {
      if (iarg+2 > narg) error->all("Illegal fix nvt/npt/nph command");
      nreset_h0 = atoi(arg[iarg+1]);
      if (nreset_h0 < 0) error->all("Illegal fix nvt/npt/nph command");
      iarg += 2;
    } else if (strcmp(arg[iarg],"scalexy") == 0) {
      if (iarg+2 > narg) error->all("Illegal fix nvt/npt/nph command");
      if (strcmp(arg[iarg+1],"yes") == 0) scalexy = 1;
      else if (strcmp(arg[iarg+1],"no") == 0) scalexy = 0;
      else error->all("Illegal fix nvt/npt/nph command");
      iarg += 2;
    } else if (strcmp(arg[iarg],"scalexz") == 0) {
      if (iarg+2 > narg) error->all("Illegal fix nvt/npt/nph command");
      if (strcmp(arg[iarg+1],"yes") == 0) scalexz = 1;
      else if (strcmp(arg[iarg+1],"no") == 0) scalexz = 0;
      else error->all("Illegal fix nvt/npt/nph command");
      iarg += 2;
    } else if (strcmp(arg[iarg],"scaleyz") == 0) {
      if (iarg+2 > narg) error->all("Illegal fix nvt/npt/nph command");
      if (strcmp(arg[iarg+1],"yes") == 0) scaleyz = 1;
      else if (strcmp(arg[iarg+1],"no") == 0) scaleyz = 0;
      else error->all("Illegal fix nvt/npt/nph command");
      iarg += 2;
    } else error->all("Illegal fix nvt/npt/nph command");
  }

  // error checks

  if (dimension == 2 && (p_flag[2] || p_flag[3] || p_flag[4]))
    error->all("Invalid fix nvt/npt/nph command for a 2d simulation");
  if (dimension == 2 && (pcouple == YZ || pcouple == XZ))
    error->all("Invalid fix nvt/npt/nph command for a 2d simulation");
  if (dimension == 2 && (scalexz == 1 || scaleyz == 1 ))
    error->all("Invalid fix nvt/npt/nph command for a 2d simulation");

  if (pcouple == XYZ && (p_flag[0] == 0 || p_flag[1] == 0))
    error->all("Invalid fix nvt/npt/nph command pressure settings");
  if (pcouple == XYZ && dimension == 3 && p_flag[2] == 0)
    error->all("Invalid fix nvt/npt/nph command pressure settings");
  if (pcouple == XY && (p_flag[0] == 0 || p_flag[1] == 0))
    error->all("Invalid fix nvt/npt/nph command pressure settings");
  if (pcouple == YZ && (p_flag[1] == 0 || p_flag[2] == 0))
    error->all("Invalid fix nvt/npt/nph command pressure settings");
  if (pcouple == XZ && (p_flag[0] == 0 || p_flag[2] == 0))
    error->all("Invalid fix nvt/npt/nph command pressure settings");

  if (p_flag[0] && domain->xperiodic == 0)
    error->all("Cannot use fix nvt/npt/nph on a non-periodic dimension");
  if (p_flag[1] && domain->yperiodic == 0)
    error->all("Cannot use fix nvt/npt/nph on a non-periodic dimension");
  if (p_flag[2] && domain->zperiodic == 0)
    error->all("Cannot use fix nvt/npt/nph on a non-periodic dimension");
  if (p_flag[3] && domain->zperiodic == 0)
    error->all("Cannot use fix nvt/npt/nph on a 2nd non-periodic dimension");
  if (p_flag[4] && domain->zperiodic == 0)
    error->all("Cannot use fix nvt/npt/nph on a 2nd non-periodic dimension");
  if (p_flag[5] && domain->yperiodic == 0)
    error->all("Cannot use fix nvt/npt/nph on a 2nd non-periodic dimension");

  if (scaleyz == 1 && domain->zperiodic == 0)
    error->all("Cannot use fix nvt/npt/nph "
	       "with yz dynamics when z is non-periodic dimension");
  if (scalexz == 1 && domain->zperiodic == 0)
    error->all("Cannot use fix nvt/npt/nph "
	       "with xz dynamics when z is non-periodic dimension");
  if (scalexy == 1 && domain->yperiodic == 0)
    error->all("Cannot use fix nvt/npt/nph "
	       "with xy dynamics when y is non-periodic dimension");

  if (p_flag[3] && scaleyz == 1)
    error->all("Cannot use fix nvt/npt/nph with"
	       "both yz dynamics and yz scaling");
  if (p_flag[4] && scalexz == 1)
    error->all("Cannot use fix nvt/npt/nph with "
	       "both xz dynamics and xz scaling");
  if (p_flag[5] && scalexy == 1)
    error->all("Cannot use fix nvt/npt/nph with "
	       "both xy dynamics and xy scaling");

  if (!domain->triclinic && (p_flag[3] || p_flag[4] || p_flag[5])) 
    error->all("Can not specify Pxy/Pxz/Pyz in "
	       "fix nvt/npt/nph with non-triclinic box");

  if (pcouple == XYZ && dimension == 3 &&
      (p_start[0] != p_start[1] || p_start[0] != p_start[2] || 
       p_stop[0] != p_stop[1] || p_stop[0] != p_stop[2] || 
       p_period[0] != p_period[1] || p_period[0] != p_period[2]))
    error->all("Invalid fix nvt/npt/nph pressure settings");
  if (pcouple == XYZ && dimension == 2 &&
      (p_start[0] != p_start[1] || p_stop[0] != p_stop[1] || 
       p_period[0] != p_period[1]))
    error->all("Invalid fix nvt/npt/nph pressure settings");
  if (pcouple == XY && 
      (p_start[0] != p_start[1] || p_stop[0] != p_stop[1] || 
       p_period[0] != p_period[1]))
    error->all("Invalid fix nvt/npt/nph pressure settings");
  if (pcouple == YZ && 
      (p_start[1] != p_start[2] || p_stop[1] != p_stop[2] ||
       p_period[1] != p_period[2]))
    error->all("Invalid fix nvt/npt/nph pressure settings");
  if (pcouple == XZ && 
      (p_start[0] != p_start[2] || p_stop[0] != p_stop[2] ||
       p_period[0] != p_period[2]))
    error->all("Invalid fix nvt/npt/nph pressure settings");

  if ((tstat_flag && t_period <= 0.0) || 
      (p_flag[0] && p_period[0] <= 0.0) || 
      (p_flag[1] && p_period[1] <= 0.0) || 
      (p_flag[2] && p_period[2] <= 0.0) ||
      (p_flag[3] && p_period[3] <= 0.0) || 
      (p_flag[4] && p_period[4] <= 0.0) || 
      (p_flag[5] && p_period[5] <= 0.0))
    error->all("Fix nvt/npt/nph damping parameters must be > 0.0");

  // set pstat_flag and box change and restart_pbc variables

  pstat_flag = 0;
  for (int i = 0; i < 6; i++)
    if (p_flag[i]) pstat_flag = 1;

  if (pstat_flag) {
    box_change = 1;
    if (p_flag[0] || p_flag[1] || p_flag[2]) box_change_size = 1;
    if (p_flag[3] || p_flag[4] || p_flag[5]) box_change_shape = 1;
    no_change_box = 1;
    if (allremap == 0) restart_pbc = 1;
  }

  // pstyle = TRICLINIC if any off-diagonal term is controlled -> 6 dof
  // else pstyle = ISO if XYZ coupling or XY coupling in 2d -> 1 dof
  // else pstyle = ANISO -> 3 dof

  if (p_flag[3] || p_flag[4] || p_flag[5]) pstyle = TRICLINIC;
  else if (pcouple == XYZ || (dimension == 2 && pcouple == XY)) pstyle = ISO;
  else pstyle = ANISO;

  // reneighboring only forced if flips will occur due to shape changes

  if (p_flag[3] || p_flag[4] || p_flag[5]) force_reneighbor = 1;
  if (scaleyz || scalexz || scalexy) force_reneighbor = 1;

  // convert input periods to frequencies

  t_freq = 0.0;
  p_freq[0] = p_freq[1] = p_freq[2] = p_freq[3] = p_freq[4] = p_freq[5] = 0.0;

  if (tstat_flag) t_freq = 1.0 / t_period;
  if (p_flag[0]) p_freq[0] = 1.0 / p_period[0];
  if (p_flag[1]) p_freq[1] = 1.0 / p_period[1];
  if (p_flag[2]) p_freq[2] = 1.0 / p_period[2];
  if (p_flag[3]) p_freq[3] = 1.0 / p_period[3];
  if (p_flag[4]) p_freq[4] = 1.0 / p_period[4];
  if (p_flag[5]) p_freq[5] = 1.0 / p_period[5];

  // Nose/Hoover temp and pressure init

  size_vector = 0;

  if (tstat_flag) {
    int ich;
    eta = new double[mtchain];

    // add one extra dummy thermostat, set to zero

    eta_dot = new double[mtchain+1];
    eta_dot[mtchain] = 0.0;
    eta_dotdot = new double[mtchain];
    for (ich = 0; ich < mtchain; ich++) {
      eta[ich] = eta_dot[ich] = eta_dotdot[ich] = 0.0;
    }
    eta_mass = new double[mtchain];
    size_vector += 2*2*mtchain;
  }

  if (pstat_flag) {
    omega[0] = omega[1] = omega[2] = 0.0;
    omega_dot[0] = omega_dot[1] = omega_dot[2] = 0.0;
    omega_mass[0] = omega_mass[1] = omega_mass[2] = 0.0;
    omega[3] = omega[4] = omega[5] = 0.0;
    omega_dot[3] = omega_dot[4] = omega_dot[5] = 0.0;
    omega_mass[3] = omega_mass[4] = omega_mass[5] = 0.0;
    if (pstyle == ISO) size_vector += 2*2*1;
    else if (pstyle == ANISO) size_vector += 2*2*3;
    else if (pstyle == TRICLINIC) size_vector += 2*2*6;
    
    if (mpchain) {
      int ich;
      etap = new double[mpchain];

      // add one extra dummy thermostat, set to zero

      etap_dot = new double[mpchain+1];
      etap_dot[mpchain] = 0.0;
      etap_dotdot = new double[mpchain];
      for (ich = 0; ich < mpchain; ich++) {
	etap[ich] = etap_dot[ich] = 
	  etap_dotdot[ich] = 0.0;
      }
      etap_mass = new double[mpchain];
      size_vector += 2*2*mpchain;
    }

    if (deviatoric_flag) size_vector += 1;
  }

  nrigid = 0;
  rfix = NULL;

  if (force_reneighbor) irregular = new Irregular(lmp);
  else irregular = NULL;

  // initialize vol0,t0 to zero to signal uninitialized
  // values then assigned in init(), if necessary

  vol0 = t0 = 0.0;
}
  
/* ---------------------------------------------------------------------- */
  
FixNH::~FixNH()
{
  delete [] rfix;

  delete irregular;

  // delete temperature and pressure if fix created them

  if (tflag) modify->delete_compute(id_temp);
  delete [] id_temp;

  if (tstat_flag) {
    delete [] eta;
    delete [] eta_dot;
    delete [] eta_dotdot;
    delete [] eta_mass;
  }

  if (pstat_flag) {
    if (pflag) modify->delete_compute(id_press);
    delete [] id_press;
    if (mpchain) {
      delete [] etap;
      delete [] etap_dot;
      delete [] etap_dotdot;
      delete [] etap_mass;
    }
  }
}

/* ---------------------------------------------------------------------- */

int FixNH::setmask()
{
  int mask = 0;
  mask |= INITIAL_INTEGRATE;
  mask |= FINAL_INTEGRATE;
  mask |= THERMO_ENERGY;
  mask |= INITIAL_INTEGRATE_RESPA;
  mask |= FINAL_INTEGRATE_RESPA;
  if (force_reneighbor) mask |= PRE_EXCHANGE;
  return mask;
}

/* ---------------------------------------------------------------------- */

void FixNH::init()
{
  // ensure no conflict with fix deform

  if (pstat_flag)
    for (int i = 0; i < modify->nfix; i++)
      if (strcmp(modify->fix[i]->style,"deform") == 0) {
	int *dimflag = ((FixDeform *) modify->fix[i])->dimflag;
	if ((p_flag[0] && dimflag[0]) || (p_flag[1] && dimflag[1]) || 
	    (p_flag[2] && dimflag[2]) || (p_flag[3] && dimflag[3]) || 
	    (p_flag[4] && dimflag[4]) || (p_flag[5] && dimflag[5]))
	  error->all("Cannot use fix npt and fix deform on "
		     "same component of stress tensor");
      }

  // set temperature and pressure ptrs

  int icompute = modify->find_compute(id_temp);
  if (icompute < 0) 
    error->all("Temperature ID for fix nvt/nph/npt does not exist");
  temperature = modify->compute[icompute];

  if (temperature->tempbias) which = BIAS;
  else which = NOBIAS;

  if (pstat_flag) {
    icompute = modify->find_compute(id_press);
    if (icompute < 0) error->all("Pressure ID for fix npt/nph does not exist");
    pressure = modify->compute[icompute];
  }

  // set timesteps and frequencies

  dtv = update->dt;
  dtf = 0.5 * update->dt * force->ftm2v;
  dthalf = 0.5 * update->dt;
  dt4 = 0.25 * update->dt;
  dt8 = 0.125 * update->dt;
  dto = dthalf;

  p_freq_max = 0.0;
  if (pstat_flag) {
    p_freq_max = MAX(p_freq[0],p_freq[1]);
    p_freq_max = MAX(p_freq_max,p_freq[2]);
    if (pstyle == TRICLINIC) {
      p_freq_max = MAX(p_freq_max,p_freq[3]);
      p_freq_max = MAX(p_freq_max,p_freq[4]);
      p_freq_max = MAX(p_freq_max,p_freq[5]);
    }
    pdrag_factor = 1.0 - (update->dt * p_freq_max * drag / nc_pchain);
  }

  if (tstat_flag)
    tdrag_factor = 1.0 - (update->dt * t_freq * drag / nc_tchain);

  // tally the number of dimensions that are barostatted
  // set initial volume and reference cell, if not already done

  if (pstat_flag) {
    pdim = p_flag[0] + p_flag[1] + p_flag[2];
    if (vol0 == 0.0) {
      if (dimension == 3) vol0 = domain->xprd * domain->yprd * domain->zprd;
      else vol0 = domain->xprd * domain->yprd;
      h0_inv[0] = domain->h_inv[0];
      h0_inv[1] = domain->h_inv[1];
      h0_inv[2] = domain->h_inv[2];
      h0_inv[3] = domain->h_inv[3];
      h0_inv[4] = domain->h_inv[4];
      h0_inv[5] = domain->h_inv[5];
    }
  }

  boltz = force->boltz;
  nktv2p = force->nktv2p;

  if (force->kspace) kspace_flag = 1;
  else kspace_flag = 0;

  if (strstr(update->integrate_style,"respa")) {
    nlevels_respa = ((Respa *) update->integrate)->nlevels;
    step_respa = ((Respa *) update->integrate)->step;
    dto = 0.5*step_respa[0];
  }

  // detect if any rigid fixes exist so rigid bodies move when box is remapped
  // rfix[] = indices to each fix rigid

  delete [] rfix;
  nrigid = 0;
  rfix = NULL;

  for (int i = 0; i < modify->nfix; i++)
    if (modify->fix[i]->rigid_flag) nrigid++;
  if (nrigid) {
    rfix = new int[nrigid];
    nrigid = 0;
    for (int i = 0; i < modify->nfix; i++)
      if (modify->fix[i]->rigid_flag) rfix[nrigid++] = i;
  }
}

/* ----------------------------------------------------------------------
   compute T,P before integrator starts 
------------------------------------------------------------------------- */

void FixNH::setup(int vflag)
{
  // initialize some quantities that were not available earlier

  tdof = temperature->dof;

  // t_target is needed by NPH and NPT in compute_scalar()
  // If no thermostat or using fix nphug, 
  // t_target must be defined by other means.

  if (tstat_flag && strcmp(style,"nphug") != 0) {
    compute_temp_target();
  } else if (pstat_flag) {

    // t0 = reference temperature for masses
    // cannot be done in init() b/c temperature cannot be called there
    // is b/c Modify::init() inits computes after fixes due to dof dependence
    // guesstimate a unit-dependent t0 if actual T = 0.0
    // if it was read in from a restart file, leave it be

    if (t0 == 0.0) {
      t0 = temperature->compute_scalar();
      if (t0 == 0.0) {
	if (strcmp(update->unit_style,"lj") == 0) t0 = 1.0;
	else t0 = 300.0;
      }
    }
    t_target = t0;
  }

  if (pstat_flag) compute_press_target();

  t_current = temperature->compute_scalar();
  if (pstat_flag) {
    if (pstyle == ISO) pressure->compute_scalar();
    else pressure->compute_vector();
    couple();
    pressure->addstep(update->ntimestep+1);
  }

  // masses and initial forces on thermostat variables

  if (tstat_flag) {
    eta_mass[0] = tdof * boltz * t_target / (t_freq*t_freq);
    for (int ich = 1; ich < mtchain; ich++)
      eta_mass[ich] = boltz * t_target / (t_freq*t_freq);
    for (int ich = 1; ich < mtchain; ich++) {
      eta_dotdot[ich] = (eta_mass[ich-1]*eta_dot[ich-1]*eta_dot[ich-1] -
			 boltz * t_target) / eta_mass[ich];
    }
  }

  // masses and initial forces on barostat variables

  if (pstat_flag) {
    double kt = boltz * t_target;
    double nkt = atom->natoms * kt;

    for (int i = 0; i < 3; i++)
      if (p_flag[i])
	omega_mass[i] = nkt/(p_freq[i]*p_freq[i]);

    if (pstyle == TRICLINIC) {
      for (int i = 3; i < 6; i++)
	if (p_flag[i]) omega_mass[i] = nkt/(p_freq[i]*p_freq[i]);
    }

  // masses and initial forces on barostat thermostat variables

    if (mpchain) {
      etap_mass[0] = boltz * t_target / (p_freq_max*p_freq_max);
      for (int ich = 1; ich < mpchain; ich++)
	etap_mass[ich] = boltz * t_target / (p_freq_max*p_freq_max);
      for (int ich = 1; ich < mpchain; ich++)
	etap_dotdot[ich] = 
	  (etap_mass[ich-1]*etap_dot[ich-1]*etap_dot[ich-1] -
	   boltz * t_target) / etap_mass[ich];
    }

  }
}

/* ----------------------------------------------------------------------
   1st half of Verlet update 
------------------------------------------------------------------------- */

void FixNH::initial_integrate(int vflag)
{
  // update eta_press_dot

  if (pstat_flag && mpchain) nhc_press_integrate();

  // update eta_dot

  if (tstat_flag) {
    compute_temp_target();
    nhc_temp_integrate();
  }

  // need to recompute pressure to account for change in KE
  // t_current is up-to-date, but compute_temperature is not
  // compute appropriately coupled elements of mvv_current

  if (pstat_flag) {
    if (pstyle == ISO) {
      temperature->compute_scalar();
      pressure->compute_scalar();
    } else {
      temperature->compute_vector();
      pressure->compute_vector();
    }
    couple();
    pressure->addstep(update->ntimestep+1);
  }

  if (pstat_flag) {
    compute_press_target();
    nh_omega_dot();
    nh_v_press();
  }

  nve_v();

  // remap simulation box by 1/2 step

  if (pstat_flag) remap();

  nve_x();

  // remap simulation box by 1/2 step
  // redo KSpace coeffs since volume has changed

  if (pstat_flag) {
    remap();
    if (kspace_flag) force->kspace->setup();
  }
}

/* ----------------------------------------------------------------------
   2nd half of Verlet update 
------------------------------------------------------------------------- */

void FixNH::final_integrate()
{
  nve_v();

  if (pstat_flag) nh_v_press();

  // compute new T,P
  // compute appropriately coupled elements of mvv_current

  t_current = temperature->compute_scalar();
  if (pstat_flag) {
    if (pstyle == ISO) pressure->compute_scalar();
    else pressure->compute_vector();
    couple();
    pressure->addstep(update->ntimestep+1);
  }

  if (pstat_flag) nh_omega_dot();

  // update eta_dot
  // update eta_press_dot

  if (tstat_flag) nhc_temp_integrate();
  if (pstat_flag && mpchain) nhc_press_integrate();
}

/* ---------------------------------------------------------------------- */

void FixNH::initial_integrate_respa(int vflag, int ilevel, int iloop)
{
  // set timesteps by level

  dtv = step_respa[ilevel];
  dtf = 0.5 * step_respa[ilevel] * force->ftm2v;
  dthalf = 0.5 * step_respa[ilevel];

  // outermost level - update eta_dot and omega_dot, apply to v
  // all other levels - NVE update of v
  // x,v updates only performed for atoms in group

  if (ilevel == nlevels_respa-1) {

    // update eta_press_dot
    
    if (pstat_flag && mpchain) nhc_press_integrate();

    // update eta_dot

    if (tstat_flag) {
      compute_temp_target();
      nhc_temp_integrate();
    }

    // recompute pressure to account for change in KE
    // t_current is up-to-date, but compute_temperature is not
    // compute appropriately coupled elements of mvv_current

    if (pstat_flag) {
      if (pstyle == ISO) {
	temperature->compute_scalar();
	pressure->compute_scalar();
      } else {
       	temperature->compute_vector();
	pressure->compute_vector();
      }
      couple();
      pressure->addstep(update->ntimestep+1);
    }
    
    if (pstat_flag) {
      compute_press_target();
      nh_omega_dot();
      nh_v_press();
    }

    nve_v();

  } else nve_v();

  // innermost level - also update x only for atoms in group
  // if barostat, perform 1/2 step remap before and after

  if (ilevel == 0) {
    if (pstat_flag) remap();
    nve_x();
    if (pstat_flag) remap();
  }

  // if barostat, redo KSpace coeffs at outermost level, 
  // since volume has changed

  if (ilevel == nlevels_respa-1 && kspace_flag && pstat_flag) 
    force->kspace->setup();
}

/* ---------------------------------------------------------------------- */

void FixNH::final_integrate_respa(int ilevel, int iloop)
{
  // set timesteps by level

  dtf = 0.5 * step_respa[ilevel] * force->ftm2v;
  dthalf = 0.5 * step_respa[ilevel];

  // outermost level - update eta_dot and omega_dot, apply via final_integrate
  // all other levels - NVE update of v

  if (ilevel == nlevels_respa-1) final_integrate();
  else nve_v();
}

/* ---------------------------------------------------------------------- */

void FixNH::couple()
{
  double *tensor = pressure->vector;

  if (pstyle == ISO)
    p_current[0] = p_current[1] = p_current[2] = pressure->scalar;
  else if (pcouple == XYZ) {
    double ave = 1.0/3.0 * (tensor[0] + tensor[1] + tensor[2]);
    p_current[0] = p_current[1] = p_current[2] = ave;
  } else if (pcouple == XY) {
    double ave = 0.5 * (tensor[0] + tensor[1]);
    p_current[0] = p_current[1] = ave;
    p_current[2] = tensor[2];
  } else if (pcouple == YZ) {
    double ave = 0.5 * (tensor[1] + tensor[2]);
    p_current[1] = p_current[2] = ave;
    p_current[0] = tensor[0];
  } else if (pcouple == XZ) {
    double ave = 0.5 * (tensor[0] + tensor[2]);
    p_current[0] = p_current[2] = ave;
    p_current[1] = tensor[1];
  } else {
    p_current[0] = tensor[0];
    p_current[1] = tensor[1];
    p_current[2] = tensor[2];
  }
  
  // switch order from xy-xz-yz to Voigt 
  
  if (pstyle == TRICLINIC) {
    p_current[3] = tensor[5];
    p_current[4] = tensor[4];
    p_current[5] = tensor[3];
  }
}

/* ----------------------------------------------------------------------
   change box size
   remap all atoms or fix group atoms depending on allremap flag
   if rigid bodies exist, scale rigid body centers-of-mass
------------------------------------------------------------------------- */

void FixNH::remap()
{
  int i;
  double oldlo,oldhi,ctr;
  double expfac;

  double **x = atom->x;
  int *mask = atom->mask;
  int nlocal = atom->nlocal;
  double *h = domain->h;

  // omega is not used, except for book-keeping

  for (int i = 0; i < 6; i++) omega[i] += dto*omega_dot[i];

  // convert pertinent atoms and rigid bodies to lamda coords

  if (allremap) domain->x2lamda(nlocal);
  else {
    for (i = 0; i < nlocal; i++)
      if (mask[i] & groupbit)
	domain->x2lamda(x[i],x[i]);
  }

  if (nrigid)
    for (i = 0; i < nrigid; i++)
      modify->fix[rfix[i]]->deform(0);

  // reset global and local box to new size/shape

  // this operation corresponds to applying the
  // translate and scale operations 
  // corresponding to the solution of the following ODE:
  //
  // h_dot = omega_dot * h
  //
  // where h_dot, omega_dot and h are all upper-triangular
  // 3x3 tensors. In Voigt notation, the elements of the 
  // RHS product tensor are:
  // h_dot = [0*0, 1*1, 2*2, 1*3+3*2, 0*4+5*3+4*2, 0*5+5*1]
  // 
  // Ordering of operations preserves time symmetry.

  double dto2 = dto/2.0;
  double dto4 = dto/4.0;
  double dto8 = dto/8.0;

  // off-diagonal components, first half

  if (pstyle == TRICLINIC) {

    if (p_flag[4]) {
      expfac = exp(dto8*omega_dot[0]);
      h[4] *= expfac;
      h[4] += dto4*(omega_dot[5]*h[3]+omega_dot[4]*h[2]); 
      h[4] *= expfac;
    }

    if (p_flag[3]) {
      expfac = exp(dto4*omega_dot[1]);
      h[3] *= expfac;
      h[3] += dto2*(omega_dot[3]*h[2]); 
      h[3] *= expfac;
    }

    if (p_flag[5]) {
      expfac = exp(dto4*omega_dot[0]);
      h[5] *= expfac;
      h[5] += dto2*(omega_dot[5]*h[1]); 
      h[5] *= expfac;
    }

    if (p_flag[4]) {
      expfac = exp(dto8*omega_dot[0]);
      h[4] *= expfac;
      h[4] += dto4*(omega_dot[5]*h[3]+omega_dot[4]*h[2]); 
      h[4] *= expfac;
    }
  }

  // scale diagonal components
  // scale tilt factors with cell, if set

  if (p_flag[0]) {
    oldlo = domain->boxlo[0];
    oldhi = domain->boxhi[0];
    ctr = 0.5 * (oldlo + oldhi);
    expfac = exp(dto*omega_dot[0]);
    domain->boxlo[0] = (oldlo-ctr)*expfac + ctr;
    domain->boxhi[0] = (oldhi-ctr)*expfac + ctr;
  }

  if (p_flag[1]) {
    oldlo = domain->boxlo[1];
    oldhi = domain->boxhi[1];
    ctr = 0.5 * (oldlo + oldhi);
    expfac = exp(dto*omega_dot[1]);
    domain->boxlo[1] = (oldlo-ctr)*expfac + ctr;
    domain->boxhi[1] = (oldhi-ctr)*expfac + ctr;
    if (scalexy) h[5] *= expfac;
  }

  if (p_flag[2]) {
    oldlo = domain->boxlo[2];
    oldhi = domain->boxhi[2];
    ctr = 0.5 * (oldlo + oldhi);
    expfac = exp(dto*omega_dot[2]);
    domain->boxlo[2] = (oldlo-ctr)*expfac + ctr;
    domain->boxhi[2] = (oldhi-ctr)*expfac + ctr;
    if (scalexz) h[4] *= expfac;
    if (scaleyz) h[3] *= expfac;
  }

  // off-diagonal components, second half

  if (pstyle == TRICLINIC) {

    if (p_flag[4]) {
      expfac = exp(dto8*omega_dot[0]);
      h[4] *= expfac;
      h[4] += dto4*(omega_dot[5]*h[3]+omega_dot[4]*h[2]); 
      h[4] *= expfac;
    }

    if (p_flag[3]) {
      expfac = exp(dto4*omega_dot[1]);
      h[3] *= expfac;
      h[3] += dto2*(omega_dot[3]*h[2]); 
      h[3] *= expfac;
    }

    if (p_flag[5]) {
      expfac = exp(dto4*omega_dot[0]);
      h[5] *= expfac;
      h[5] += dto2*(omega_dot[5]*h[1]); 
      h[5] *= expfac;
    }

    if (p_flag[4]) {
      expfac = exp(dto8*omega_dot[0]);
      h[4] *= expfac;
      h[4] += dto4*(omega_dot[5]*h[3]+omega_dot[4]*h[2]); 
      h[4] *= expfac;
    }

  }

  domain->yz = h[3];
  domain->xz = h[4];
  domain->xy = h[5];

  // tilt factor to cell length ratio can not exceed TILTMAX
  // in one step

  if (domain->yz < -TILTMAX*domain->yprd || domain->yz > TILTMAX*domain->yprd ||
      domain->xz < -TILTMAX*domain->xprd || domain->xz > TILTMAX*domain->xprd ||
      domain->xy < -TILTMAX*domain->xprd || domain->xy > TILTMAX*domain->xprd)
    error->all("Fix npt/nph has tilted box too far in one step - "
	       "periodic cell is too far from equilibrium state");

  domain->set_global_box();
  domain->set_local_box();

  // convert pertinent atoms and rigid bodies back to box coords

  if (allremap) domain->lamda2x(nlocal);
  else {
    for (i = 0; i < nlocal; i++)
      if (mask[i] & groupbit)
	domain->lamda2x(x[i],x[i]);
  }

  if (nrigid)
    for (i = 0; i < nrigid; i++)
      modify->fix[rfix[i]]->deform(1);
}

/* ----------------------------------------------------------------------
   pack entire state of Fix into one write 
------------------------------------------------------------------------- */

void FixNH::write_restart(FILE *fp)
{
  int nsize = size_restart_global();

  double *list;
  memory->create(list,nsize,"nh:list");

  int n = pack_restart_data(list);

  if (comm->me == 0) {
    int size = nsize * sizeof(double);
    fwrite(&size,sizeof(int),1,fp);
    fwrite(list,sizeof(double),nsize,fp);
  }

  memory->destroy(list);
}

/* ----------------------------------------------------------------------
    calculate the number of data to be packed
------------------------------------------------------------------------- */

int FixNH::size_restart_global()
{
  int nsize = 2;
  if (tstat_flag) nsize += 1 + 2*mtchain;
  if (pstat_flag) {
    nsize += 16 + 2*mpchain;
    if (deviatoric_flag) nsize += 6;
  }

  return nsize;
}

/* ----------------------------------------------------------------------
   pack restart data 
------------------------------------------------------------------------- */

int FixNH::pack_restart_data(double *list)
{
  int n = 0;

  list[n++] = tstat_flag;
  if (tstat_flag) {
    list[n++] = mtchain;
    for (int ich = 0; ich < mtchain; ich++)
      list[n++] = eta[ich];
    for (int ich = 0; ich < mtchain; ich++)
      list[n++] = eta_dot[ich];
  }

  list[n++] = pstat_flag;
  if (pstat_flag) {
    list[n++] = omega[0];
    list[n++] = omega[1];
    list[n++] = omega[2];
    list[n++] = omega[3];
    list[n++] = omega[4];
    list[n++] = omega[5];
    list[n++] = omega_dot[0];
    list[n++] = omega_dot[1];
    list[n++] = omega_dot[2];
    list[n++] = omega_dot[3];
    list[n++] = omega_dot[4];
    list[n++] = omega_dot[5];
    list[n++] = vol0;
    list[n++] = t0;
    list[n++] = mpchain;
    if (mpchain) {
      for (int ich = 0; ich < mpchain; ich++)
	list[n++] = etap[ich];
      for (int ich = 0; ich < mpchain; ich++)
	list[n++] = etap_dot[ich];
    }

    list[n++] = deviatoric_flag;
    if (deviatoric_flag) {
      list[n++] = h0_inv[0];
      list[n++] = h0_inv[1];
      list[n++] = h0_inv[2];
      list[n++] = h0_inv[3];
      list[n++] = h0_inv[4];
      list[n++] = h0_inv[5];
    }
  }

  return n;
}

/* ----------------------------------------------------------------------
   use state info from restart file to restart the Fix 
------------------------------------------------------------------------- */

void FixNH::restart(char *buf)
{
  int n = 0;
  double *list = (double *) buf;
  int flag = static_cast<int> (list[n++]);
  if (flag) {
    int m = static_cast<int> (list[n++]);
    if (tstat_flag && m == mtchain) {
      for (int ich = 0; ich < mtchain; ich++)
	eta[ich] = list[n++];
      for (int ich = 0; ich < mtchain; ich++)
	eta_dot[ich] = list[n++];
    } else n += 2*m;
  }
  flag = static_cast<int> (list[n++]);
  if (flag) {
    omega[0] = list[n++];
    omega[1] = list[n++];
    omega[2] = list[n++];
    omega[3] = list[n++];
    omega[4] = list[n++];
    omega[5] = list[n++];
    omega_dot[0] = list[n++];
    omega_dot[1] = list[n++];
    omega_dot[2] = list[n++];
    omega_dot[3] = list[n++];
    omega_dot[4] = list[n++];
    omega_dot[5] = list[n++];
    vol0 = list[n++];
    t0 = list[n++];
    int m = static_cast<int> (list[n++]);
    if (pstat_flag && m == mpchain) {
      for (int ich = 0; ich < mpchain; ich++)
	etap[ich] = list[n++];
      for (int ich = 0; ich < mpchain; ich++)
	etap_dot[ich] = list[n++];
    } else n+=2*m;
    flag = static_cast<int> (list[n++]);
    if (flag) {
      h0_inv[0] = list[n++];
      h0_inv[1] = list[n++];
      h0_inv[2] = list[n++];
      h0_inv[3] = list[n++];
      h0_inv[4] = list[n++];
      h0_inv[5] = list[n++];
    }
  }
}

/* ---------------------------------------------------------------------- */

int FixNH::modify_param(int narg, char **arg)
{
  if (strcmp(arg[0],"temp") == 0) {
    if (narg < 2) error->all("Illegal fix_modify command");
    if (tflag) {
      modify->delete_compute(id_temp);
      tflag = 0;
    }
    delete [] id_temp;
    int n = strlen(arg[1]) + 1;
    id_temp = new char[n];
    strcpy(id_temp,arg[1]);

    int icompute = modify->find_compute(arg[1]);
    if (icompute < 0) error->all("Could not find fix_modify temperature ID");
    temperature = modify->compute[icompute];

    if (temperature->tempflag == 0)
      error->all("Fix_modify temperature ID does not compute temperature");
    if (temperature->igroup != 0 && comm->me == 0)
      error->warning("Temperature for fix modify is not for group all");

    // reset id_temp of pressure to new temperature ID

    if (pstat_flag) {
      icompute = modify->find_compute(id_press);
      if (icompute < 0) 
	error->all("Pressure ID for fix modify does not exist");
      modify->compute[icompute]->reset_extra_compute_fix(id_temp);
    }

    return 2;

  } else if (strcmp(arg[0],"press") == 0) {
    if (narg < 2) error->all("Illegal fix_modify command");
    if (!pstat_flag) error->all("Illegal fix_modify command");
    if (pflag) {
      modify->delete_compute(id_press);
      pflag = 0;
    }
    delete [] id_press;
    int n = strlen(arg[1]) + 1;
    id_press = new char[n];
    strcpy(id_press,arg[1]);

    int icompute = modify->find_compute(arg[1]);
    if (icompute < 0) error->all("Could not find fix_modify pressure ID");
    pressure = modify->compute[icompute];

    if (pressure->pressflag == 0)
      error->all("Fix_modify pressure ID does not compute pressure");
    return 2;
  }

  return 0;
}

/* ---------------------------------------------------------------------- */

double FixNH::compute_scalar()
{
  int i;
  double volume;
  double energy;
  double kt = boltz * t_target;
  double lkt_press = kt;
  int ich;
  if (dimension == 3) volume = domain->xprd * domain->yprd * domain->zprd;
  else volume = domain->xprd * domain->yprd;

  energy = 0.0;

  // thermostat chain energy is equivalent to Eq. (2) in
  // Martyna, Tuckerman, Tobias, Klein, Mol Phys, 87, 1117
  // Sum(0.5*p_eta_k^2/Q_k,k=1,M) + L*k*T*eta_1 + Sum(k*T*eta_k,k=2,M),
  // where L = tdof
  //       M = mtchain
  //       p_eta_k = Q_k*eta_dot[k-1]
  //       Q_1 = L*k*T/t_freq^2
  //       Q_k = k*T/t_freq^2, k > 1 

  if (tstat_flag) {
    energy += ke_target * eta[0] + 0.5*eta_mass[0]*eta_dot[0]*eta_dot[0];
    for (ich = 1; ich < mtchain; ich++)
      energy += kt * eta[ich] + 0.5*eta_mass[ich]*eta_dot[ich]*eta_dot[ich];
  }

  // barostat energy is equivalent to Eq. (8) in
  // Martyna, Tuckerman, Tobias, Klein, Mol Phys, 87, 1117
  // Sum(0.5*p_omega^2/W + P*V),
  // where N = natoms
  //       p_omega = W*omega_dot
  //       W = N*k*T/p_freq^2
  //       sum is over barostatted dimensions

  if (pstat_flag) { 
    for (i = 0; i < 3; i++)
      if (p_flag[i])
	energy += 0.5*omega_dot[i]*omega_dot[i]*omega_mass[i] +
	  p_hydro*(volume-vol0) / (pdim*nktv2p);

    if (pstyle == TRICLINIC) {
      for (i = 3; i < 6; i++)
	if (p_flag[i])
	  energy += 0.5*omega_dot[i]*omega_dot[i]*omega_mass[i]; 
    }

    // extra contributions from thermostat chain for barostat

    if (mpchain) {
      energy += lkt_press * etap[0] + 0.5*etap_mass[0]*etap_dot[0]*etap_dot[0];
      for (ich = 1; ich < mpchain; ich++)
	energy += kt * etap[ich] + 
	  0.5*etap_mass[ich]*etap_dot[ich]*etap_dot[ich];
    }

    // extra contribution from strain energy

    if (deviatoric_flag) energy += compute_strain_energy();
  }

  return energy;
}

/* ----------------------------------------------------------------------
   return a single element of the following vectors, in this order:
      eta[tchain], eta_dot[tchain], omega[ndof], omega_dot[ndof]
      etap[pchain], etap_dot[pchain], PE_eta[tchain], KE_eta_dot[tchain]
      PE_omega[ndof], KE_omega_dot[ndof], PE_etap[pchain], KE_etap_dot[pchain]
      PE_strain[1]
  if no thermostat exists, related quantities are omitted from the list
  if no barostat exists, related quantities are omitted from the list
  ndof = 1,3,6 degrees of freedom for pstyle = ISO,ANISO,TRI
------------------------------------------------------------------------- */

double FixNH::compute_vector(int n)
{
  int ilen;

  if (tstat_flag) { 
    ilen = mtchain;
    if (n < ilen) return eta[n];
    n -= ilen;
    ilen = mtchain;
    if (n < ilen) return eta_dot[n];
    n -= ilen;
  }

  if (pstat_flag) { 
    if (pstyle == ISO) {
      ilen = 1;
      if (n < ilen) return omega[n];
      n -= ilen;
    } else if (pstyle == ANISO) {
      ilen = 3;
      if (n < ilen) return omega[n];
      n -= ilen;
    } else {
      ilen = 6;
      if (n < ilen) return omega[n];
      n -= ilen;
    }
    
    if (pstyle == ISO) {
      ilen = 1;
      if (n < ilen) return omega_dot[n];
      n -= ilen;
    } else if (pstyle == ANISO) {
      ilen = 3;
      if (n < ilen) return omega_dot[n];
      n -= ilen;
    } else {
      ilen = 6;
      if (n < ilen) return omega_dot[n];
      n -= ilen;
    }
    
    if (mpchain) {
      ilen = mpchain;
      if (n < ilen) return etap[n];
      n -= ilen;
      ilen = mpchain;
      if (n < ilen) return etap_dot[n];
      n -= ilen;
    }
  }

  double volume;
  double kt = boltz * t_target;
  double lkt_press = kt;
  int ich;
  if (dimension == 3) volume = domain->xprd * domain->yprd * domain->zprd;
  else volume = domain->xprd * domain->yprd;

  if (tstat_flag) { 
    ilen = mtchain;
    if (n < ilen) { 
      ich = n;
      if (ich == 0)
	return ke_target * eta[0];
      else
	return kt * eta[ich];
    }
    n -= ilen;
    ilen = mtchain;
    if (n < ilen) {
      ich = n;
      if (ich == 0)
	return 0.5*eta_mass[0]*eta_dot[0]*eta_dot[0];
      else
	return 0.5*eta_mass[ich]*eta_dot[ich]*eta_dot[ich];
    }
    n -= ilen;
  }

  if (pstat_flag) { 
    if (pstyle == ISO) {
      ilen = 1;
      if (n < ilen) 
	return p_hydro*(volume-vol0) / nktv2p;
      n -= ilen;
    } else if (pstyle == ANISO) {
      ilen = 3;
      if (n < ilen) 
	if (p_flag[n])
	  return p_hydro*(volume-vol0) / (pdim*nktv2p);
	else
	  return 0.0;
      n -= ilen;
    } else {
      ilen = 6;
      if (n < ilen)
	if (n > 2) return 0.0;
	else if (p_flag[n])
	  return p_hydro*(volume-vol0) / (pdim*nktv2p);
	else
	  return 0.0;
      n -= ilen;
    }
    
    if (pstyle == ISO) {
      ilen = 1;
      if (n < ilen) 
	return pdim*0.5*omega_dot[n]*omega_dot[n]*omega_mass[n];
      n -= ilen;
    } else if (pstyle == ANISO) {
      ilen = 3;
      if (n < ilen) 
	if (p_flag[n])
	  return 0.5*omega_dot[n]*omega_dot[n]*omega_mass[n];
	else return 0.0;
      n -= ilen;
    } else {
      ilen = 6;
      if (n < ilen)
	if (p_flag[n])
	  return 0.5*omega_dot[n]*omega_dot[n]*omega_mass[n];
	else return 0.0;
      n -= ilen;
    }
    
    if (mpchain) {
      ilen = mpchain;
      if (n < ilen) {
	ich = n;
	if (ich == 0) return lkt_press * etap[0];
	else return kt * etap[ich];
      }
      n -= ilen;
      ilen = mpchain;
      if (n < ilen) {
	ich = n;
	if (ich == 0)
	  return 0.5*etap_mass[0]*etap_dot[0]*etap_dot[0];
	else
	  return 0.5*etap_mass[ich]*etap_dot[ich]*etap_dot[ich];
      }
      n -= ilen;
    }

    if (deviatoric_flag) {
      ilen = 1;
      if (n < ilen)
	return compute_strain_energy();
      n -= ilen;
    }
  }

  return 0.0;
}

/* ---------------------------------------------------------------------- */

void FixNH::reset_target(double t_new)
{
  t_start = t_stop = t_new;
}

/* ---------------------------------------------------------------------- */

void FixNH::reset_dt()
{
  dtv = update->dt;
  dtf = 0.5 * update->dt * force->ftm2v;
  dthalf = 0.5 * update->dt;
  dt4 = 0.25 * update->dt;
  dt8 = 0.125 * update->dt;
  dto = dthalf;

  // If using respa, then remap is performed in innermost level
  
  if (strstr(update->integrate_style,"respa"))
    dto = 0.5*step_respa[0];
<<<<<<< HEAD
  
  p_freq_max = 0.0;
  if (pstat_flag) {
    p_freq_max = MAX(p_freq[0],p_freq[1]);
    p_freq_max = MAX(p_freq_max,p_freq[2]);
    if (pstyle == TRICLINIC) {
      p_freq_max = MAX(p_freq_max,p_freq[3]);
      p_freq_max = MAX(p_freq_max,p_freq[4]);
      p_freq_max = MAX(p_freq_max,p_freq[5]);
    }

    double kt = boltz * t_target;
    double nkt = atom->natoms * kt;

    for (int i = 0; i < 3; i++)
      if (p_flag[i])
	omega_mass[i] = nkt/(p_freq[i]*p_freq[i]);

    if (pstyle == TRICLINIC) {
      for (int i = 3; i < 6; i++)
	if (p_flag[i]) omega_mass[i] = nkt/(p_freq[i]*p_freq[i]);
    }

  // masses and initial forces on barostat thermostat variables

    if (mpchain) {
      etap_mass[0] = boltz * t_target / (p_freq_max*p_freq_max);
      for (int ich = 1; ich < mpchain; ich++)
	etap_mass[ich] = boltz * t_target / (p_freq_max*p_freq_max);
      for (int ich = 1; ich < mpchain; ich++)
	etap_dotdot[ich] = 
	  (etap_mass[ich-1]*etap_dot[ich-1]*etap_dot[ich-1] -
	   boltz * t_target) / etap_mass[ich];
    }

    pdrag_factor = 1.0 - (update->dt * p_freq_max * drag / nc_pchain);
  }
=======
>>>>>>> 35c8718f

  if (pstat_flag)
    pdrag_factor = 1.0 - (update->dt * p_freq_max * drag / nc_pchain);
  
  if (tstat_flag)
    eta_mass[0] = tdof * boltz * t_target / (t_freq*t_freq);
    for (int ich = 1; ich < mtchain; ich++)
      eta_mass[ich] = boltz * t_target / (t_freq*t_freq);
    tdrag_factor = 1.0 - (update->dt * t_freq * drag / nc_tchain);
}

/* ----------------------------------------------------------------------
   perform half-step update of chain thermostat variables
------------------------------------------------------------------------- */

void FixNH::nhc_temp_integrate()
{
  int ich;
  double expfac;
  double kecurrent = tdof * boltz * t_current;

  // Update masses, to preserve initial freq, if flag set

  if (eta_mass_flag) { 
    eta_mass[0] = tdof * boltz * t_target / (t_freq*t_freq);
    for (int ich = 1; ich < mtchain; ich++)
      eta_mass[ich] = boltz * t_target / (t_freq*t_freq);
  }

  eta_dotdot[0] = (kecurrent - ke_target)/eta_mass[0];

  double ncfac = 1.0/nc_tchain;
  for (int iloop = 0; iloop < nc_tchain; iloop++) {

    for (ich = mtchain-1; ich > 0; ich--) {
      expfac = exp(-ncfac*dt8*eta_dot[ich+1]);
      eta_dot[ich] *= expfac;
      eta_dot[ich] += eta_dotdot[ich] * ncfac*dt4;
      eta_dot[ich] *= tdrag_factor;
      eta_dot[ich] *= expfac;
    }

    expfac = exp(-ncfac*dt8*eta_dot[1]);
    eta_dot[0] *= expfac;
    eta_dot[0] += eta_dotdot[0] * ncfac*dt4;
    eta_dot[0] *= tdrag_factor;
    eta_dot[0] *= expfac;
    
    factor_eta = exp(-ncfac*dthalf*eta_dot[0]);
    nh_v_temp();

    // rescale temperature due to velocity scaling
    // should not be necessary to explicitly recompute the temperature 

    t_current *= factor_eta*factor_eta;
    kecurrent = tdof * boltz * t_current;
    eta_dotdot[0] = (kecurrent - ke_target)/eta_mass[0];
    
    for (ich = 0; ich < mtchain; ich++)
      eta[ich] += ncfac*dthalf*eta_dot[ich];
    
    eta_dot[0] *= expfac;
    eta_dot[0] += eta_dotdot[0] * ncfac*dt4;
    eta_dot[0] *= expfac;
    
    for (ich = 1; ich < mtchain; ich++) {
      expfac = exp(-ncfac*dt8*eta_dot[ich+1]);
      eta_dot[ich] *= expfac;
      eta_dotdot[ich] = (eta_mass[ich-1]*eta_dot[ich-1]*eta_dot[ich-1] 
			 - boltz * t_target)/eta_mass[ich];
      eta_dot[ich] += eta_dotdot[ich] * ncfac*dt4;
      eta_dot[ich] *= expfac;
    }
  }
}

/* ----------------------------------------------------------------------
   perform half-step update of chain thermostat variables for barostat
   scale barostat velocities
------------------------------------------------------------------------- */

void FixNH::nhc_press_integrate()
{
  int ich,i;
  double expfac,factor_etap,kecurrent;
  double kt = boltz * t_target;
  double lkt_press = kt;

  // Update masses, to preserve initial freq, if flag set

  if (omega_mass_flag) { 
    double nkt = atom->natoms * kt;
    for (int i = 0; i < 3; i++)
      if (p_flag[i])
	omega_mass[i] = nkt/(p_freq[i]*p_freq[i]);

    if (pstyle == TRICLINIC) {
      for (int i = 3; i < 6; i++)
	if (p_flag[i]) omega_mass[i] = nkt/(p_freq[i]*p_freq[i]);
    }
  }

  if (etap_mass_flag) { 
    if (mpchain) {
      etap_mass[0] = boltz * t_target / (p_freq_max*p_freq_max);
      for (int ich = 1; ich < mpchain; ich++)
	etap_mass[ich] = boltz * t_target / (p_freq_max*p_freq_max);
      for (int ich = 1; ich < mpchain; ich++)
	etap_dotdot[ich] = 
	  (etap_mass[ich-1]*etap_dot[ich-1]*etap_dot[ich-1] -
	   boltz * t_target) / etap_mass[ich];
    }
  }

  kecurrent = 0.0;
  for (i = 0; i < 3; i++)
    if (p_flag[i]) kecurrent += omega_mass[i]*omega_dot[i]*omega_dot[i];

  if (pstyle == TRICLINIC) {
    for (i = 3; i < 6; i++) 
      if (p_flag[i]) kecurrent += omega_mass[i]*omega_dot[i]*omega_dot[i];
  }

  etap_dotdot[0] = (kecurrent - lkt_press)/etap_mass[0];

  double ncfac = 1.0/nc_pchain;
  for (int iloop = 0; iloop < nc_pchain; iloop++) {

    for (ich = mpchain-1; ich > 0; ich--) {
      expfac = exp(-ncfac*dt8*etap_dot[ich+1]);
      etap_dot[ich] *= expfac;
      etap_dot[ich] += etap_dotdot[ich] * ncfac*dt4;
      etap_dot[ich] *= pdrag_factor;
      etap_dot[ich] *= expfac;
    }
    
    expfac = exp(-ncfac*dt8*etap_dot[1]);
    etap_dot[0] *= expfac;
    etap_dot[0] += etap_dotdot[0] * ncfac*dt4;
    etap_dot[0] *= pdrag_factor;
    etap_dot[0] *= expfac;
    
    for (ich = 0; ich < mpchain; ich++)
      etap[ich] += ncfac*dthalf*etap_dot[ich];
    
    factor_etap = exp(-ncfac*dthalf*etap_dot[0]);
    for (i = 0; i < 3; i++)
      if (p_flag[i]) omega_dot[i] *= factor_etap;
    
    if (pstyle == TRICLINIC) {
      for (i = 3; i < 6; i++)
	if (p_flag[i]) omega_dot[i] *= factor_etap;
    }
    
    kecurrent = 0.0;
    for (i = 0; i < 3; i++)
      if (p_flag[i]) kecurrent += omega_mass[i]*omega_dot[i]*omega_dot[i];
    
    if (pstyle == TRICLINIC) {
      for (i = 3; i < 6; i++) 
	if (p_flag[i]) kecurrent += omega_mass[i]*omega_dot[i]*omega_dot[i];
    }
    
    etap_dotdot[0] = (kecurrent - lkt_press)/etap_mass[0];
    
    etap_dot[0] *= expfac;
    etap_dot[0] += etap_dotdot[0] * ncfac*dt4;
    etap_dot[0] *= expfac;
    
    for (ich = 1; ich < mpchain; ich++) {
      expfac = exp(-ncfac*dt8*etap_dot[ich+1]);
      etap_dot[ich] *= expfac;
      etap_dotdot[ich] = 
	(etap_mass[ich-1]*etap_dot[ich-1]*etap_dot[ich-1] - boltz*t_target) / 
	etap_mass[ich];
      etap_dot[ich] += etap_dotdot[ich] * ncfac*dt4;
      etap_dot[ich] *= expfac;
    }
  }
}

/* ----------------------------------------------------------------------
   perform half-step barostat scaling of velocities
-----------------------------------------------------------------------*/

void FixNH::nh_v_press()
{
  double factor[3];
  double **v = atom->v;
  int *mask = atom->mask;
  int nlocal = atom->nlocal;
  if (igroup == atom->firstgroup) nlocal = atom->nfirst;

  factor[0] = exp(-dt4*(omega_dot[0]+mtk_term2));
  factor[1] = exp(-dt4*(omega_dot[1]+mtk_term2));
  factor[2] = exp(-dt4*(omega_dot[2]+mtk_term2));

  if (which == NOBIAS) {
    for (int i = 0; i < nlocal; i++) {
      if (mask[i] & groupbit) {
	v[i][0] *= factor[0];
	v[i][1] *= factor[1];
	v[i][2] *= factor[2];
	if (pstyle == TRICLINIC) {
	  v[i][0] += -dthalf*(v[i][1]*omega_dot[5] + v[i][2]*omega_dot[4]);
	  v[i][1] += -dthalf*v[i][2]*omega_dot[3];
	}
	v[i][0] *= factor[0];
	v[i][1] *= factor[1];
	v[i][2] *= factor[2];
      }
    }
  } else if (which == BIAS) {
    for (int i = 0; i < nlocal; i++) {
      if (mask[i] & groupbit) {
	temperature->remove_bias(i,v[i]);
	v[i][0] *= factor[0];
	v[i][1] *= factor[1];
	v[i][2] *= factor[2];
	if (pstyle == TRICLINIC) {
	  v[i][0] += -dthalf*(v[i][1]*omega_dot[5] + v[i][2]*omega_dot[4]);
	  v[i][1] += -dthalf*v[i][2]*omega_dot[3];
	}
	v[i][0] *= factor[0];
	v[i][1] *= factor[1];
	v[i][2] *= factor[2];
	temperature->restore_bias(i,v[i]);
      }
    }
  }
}

/* ----------------------------------------------------------------------
   perform half-step update of velocities
-----------------------------------------------------------------------*/

void FixNH::nve_v()
{
  double dtfm;
  double **v = atom->v;
  double **f = atom->f;
  double *rmass = atom->rmass;
  double *mass = atom->mass;
  int *type = atom->type;
  int *mask = atom->mask;
  int nlocal = atom->nlocal;
  if (igroup == atom->firstgroup) nlocal = atom->nfirst;

  if (rmass) {
    for (int i = 0; i < nlocal; i++) {
      if (mask[i] & groupbit) {
	dtfm = dtf / rmass[i];
	v[i][0] += dtfm*f[i][0];
	v[i][1] += dtfm*f[i][1];
	v[i][2] += dtfm*f[i][2];
      }
    }
  } else {
    for (int i = 0; i < nlocal; i++) {
      if (mask[i] & groupbit) {
	dtfm = dtf / mass[type[i]];
	v[i][0] += dtfm*f[i][0];
	v[i][1] += dtfm*f[i][1];
	v[i][2] += dtfm*f[i][2];
      }
    }
  }
}

/* ----------------------------------------------------------------------
   perform full-step update of positions
-----------------------------------------------------------------------*/

void FixNH::nve_x()
{
  double **x = atom->x;
  double **v = atom->v;
  int *mask = atom->mask;
  int nlocal = atom->nlocal;
  if (igroup == atom->firstgroup) nlocal = atom->nfirst;

  // x update by full step only for atoms in group

  for (int i = 0; i < nlocal; i++) {
    if (mask[i] & groupbit) {
      x[i][0] += dtv * v[i][0];
      x[i][1] += dtv * v[i][1];
      x[i][2] += dtv * v[i][2];
    }
  }
}

/* ----------------------------------------------------------------------
   perform half-step thermostat scaling of velocities
-----------------------------------------------------------------------*/

void FixNH::nh_v_temp()
{
  double **v = atom->v;
  int *mask = atom->mask;
  int nlocal = atom->nlocal;
  if (igroup == atom->firstgroup) nlocal = atom->nfirst;

  if (which == NOBIAS) {
    for (int i = 0; i < nlocal; i++) {
      if (mask[i] & groupbit) {
	v[i][0] *= factor_eta;
	v[i][1] *= factor_eta;
	v[i][2] *= factor_eta;
      }
    }
  } else if (which == BIAS) {
    for (int i = 0; i < nlocal; i++) {
      if (mask[i] & groupbit) {
	temperature->remove_bias(i,v[i]);
	v[i][0] *= factor_eta;
	v[i][1] *= factor_eta;
	v[i][2] *= factor_eta;
	temperature->restore_bias(i,v[i]);
      }
    }
  }
}
  
/* ----------------------------------------------------------------------
   compute sigma tensor
   needed whenever p_target or h0_inv changes
-----------------------------------------------------------------------*/

void FixNH::compute_sigma()
{
  // if nreset_h0 > 0, reset vol0 and h0_inv 
  // every nreset_h0 timesteps

  if (nreset_h0 > 0) {
    int delta = update->ntimestep - update->beginstep;
    if (delta % nreset_h0 == 0) {
      if (dimension == 3) vol0 = domain->xprd * domain->yprd * domain->zprd;
      else vol0 = domain->xprd * domain->yprd;
      h0_inv[0] = domain->h_inv[0];
      h0_inv[1] = domain->h_inv[1];
      h0_inv[2] = domain->h_inv[2];
      h0_inv[3] = domain->h_inv[3];
      h0_inv[4] = domain->h_inv[4];
      h0_inv[5] = domain->h_inv[5];
    }
  }

  // generate upper-triangular half of
  // sigma = vol0*h0inv*(p_target-p_hydro)*h0inv^t
  // units of sigma are are PV/L^2 e.g. atm.A 
  //
  // [ 0 5 4 ]   [ 0 5 4 ] [ 0 5 4 ] [ 0 - - ]
  // [ 5 1 3 ] = [ - 1 3 ] [ 5 1 3 ] [ 5 1 - ]
  // [ 4 3 2 ]   [ - - 2 ] [ 4 3 2 ] [ 4 3 2 ]

  sigma[0] = 
    vol0*(h0_inv[0]*((p_target[0]-p_hydro)*h0_inv[0] +
		     p_target[5]*h0_inv[5]+p_target[4]*h0_inv[4]) +
	  h0_inv[5]*(p_target[5]*h0_inv[0] +
		     (p_target[1]-p_hydro)*h0_inv[5]+p_target[3]*h0_inv[4]) +
	  h0_inv[4]*(p_target[4]*h0_inv[0]+p_target[3]*h0_inv[5] +
		     (p_target[2]-p_hydro)*h0_inv[4]));
  sigma[1] = 
    vol0*(h0_inv[1]*((p_target[1]-p_hydro)*h0_inv[1] +
		     p_target[3]*h0_inv[3]) +
	  h0_inv[3]*(p_target[3]*h0_inv[1] + 
		     (p_target[2]-p_hydro)*h0_inv[3]));
  sigma[2] = 
    vol0*(h0_inv[2]*((p_target[2]-p_hydro)*h0_inv[2]));
  sigma[3] = 
    vol0*(h0_inv[1]*(p_target[3]*h0_inv[2]) +
	  h0_inv[3]*((p_target[2]-p_hydro)*h0_inv[2]));
  sigma[4] = 
    vol0*(h0_inv[0]*(p_target[4]*h0_inv[2]) +
	  h0_inv[5]*(p_target[3]*h0_inv[2]) +
	  h0_inv[4]*((p_target[2]-p_hydro)*h0_inv[2]));
  sigma[5] = 
    vol0*(h0_inv[0]*(p_target[5]*h0_inv[1]+p_target[4]*h0_inv[3]) +
	  h0_inv[5]*((p_target[1]-p_hydro)*h0_inv[1]+p_target[3]*h0_inv[3]) +
	  h0_inv[4]*(p_target[3]*h0_inv[1]+(p_target[2]-p_hydro)*h0_inv[3]));
}

/* ----------------------------------------------------------------------
   compute strain energy
-----------------------------------------------------------------------*/

double FixNH::compute_strain_energy()
{
  // compute strain energy = 0.5*Tr(sigma*h*h^t) in energy units 

  double* h = domain->h;
  double d0,d1,d2;

  d0 = 
    sigma[0]*(h[0]*h[0]+h[5]*h[5]+h[4]*h[4]) +
    sigma[5]*(          h[1]*h[5]+h[3]*h[4]) +
    sigma[4]*(                    h[2]*h[4]);
  d1 = 
    sigma[5]*(          h[5]*h[1]+h[4]*h[3]) +
    sigma[1]*(          h[1]*h[1]+h[3]*h[3]) +
    sigma[3]*(                    h[2]*h[3]);
  d2 = 
    sigma[4]*(                    h[4]*h[2]) +
    sigma[3]*(                    h[3]*h[2]) +
    sigma[2]*(                    h[2]*h[2]);

  double energy = 0.5*(d0+d1+d2)/nktv2p;
  return energy;
}

/* ----------------------------------------------------------------------
   compute deviatoric barostat force = h*sigma*h^t
-----------------------------------------------------------------------*/

void FixNH::compute_deviatoric()
{
  // generate upper-triangular part of h*sigma*h^t
  // units of fdev are are PV, e.g. atm*A^3 
  // [ 0 5 4 ]   [ 0 5 4 ] [ 0 5 4 ] [ 0 - - ]
  // [ 5 1 3 ] = [ - 1 3 ] [ 5 1 3 ] [ 5 1 - ]
  // [ 4 3 2 ]   [ - - 2 ] [ 4 3 2 ] [ 4 3 2 ]
  
  double* h = domain->h;
   
  fdev[0] = 
    h[0]*(sigma[0]*h[0]+sigma[5]*h[5]+sigma[4]*h[4]) +
    h[5]*(sigma[5]*h[0]+sigma[1]*h[5]+sigma[3]*h[4]) +
    h[4]*(sigma[4]*h[0]+sigma[3]*h[5]+sigma[2]*h[4]);
  fdev[1] = 
    h[1]*(              sigma[1]*h[1]+sigma[3]*h[3]) +
    h[3]*(              sigma[3]*h[1]+sigma[2]*h[3]);
  fdev[2] = 
    h[2]*(                            sigma[2]*h[2]);
  fdev[3] = 
    h[1]*(                            sigma[3]*h[2]) +
    h[3]*(                            sigma[2]*h[2]);
  fdev[4] = 
    h[0]*(                            sigma[4]*h[2]) +
    h[5]*(                            sigma[3]*h[2]) +
    h[4]*(                            sigma[2]*h[2]);
  fdev[5] = 
    h[0]*(              sigma[5]*h[1]+sigma[4]*h[3]) +
    h[5]*(              sigma[1]*h[1]+sigma[3]*h[3]) +
    h[4]*(              sigma[3]*h[1]+sigma[2]*h[3]);
}

/* ----------------------------------------------------------------------
   compute target temperature and kinetic energy
-----------------------------------------------------------------------*/

void FixNH::compute_temp_target()
{
  double delta = update->ntimestep - update->beginstep;
  if (update->endstep > update->beginstep)
    delta /= update->endstep - update->beginstep;
  else delta = 0.0;
      
  t_target = t_start + delta * (t_stop-t_start);
  ke_target = tdof * boltz * t_target;
}

/* ----------------------------------------------------------------------
   compute hydrostatic target pressure
-----------------------------------------------------------------------*/

void FixNH::compute_press_target()
{
  double delta = update->ntimestep - update->beginstep;
  if (update->endstep > update->beginstep)
    delta /= update->endstep - update->beginstep;
  else delta = 0.0;
      
  p_hydro = 0.0;
  for (int i = 0; i < 3; i++)
    if (p_flag[i]) {
      p_target[i] = p_start[i] + delta * (p_stop[i]-p_start[i]);
      p_hydro += p_target[i];
    }
  p_hydro /= pdim;

  if (pstyle == TRICLINIC)
    for (int i = 3; i < 6; i++)
      p_target[i] = p_start[i] + delta * (p_stop[i]-p_start[i]);

  // if deviatoric, recompute sigma each time p_target changes

  if (deviatoric_flag) compute_sigma();
}

/* ----------------------------------------------------------------------
   update omega_dot, omega
-----------------------------------------------------------------------*/

void FixNH::nh_omega_dot()
{
  double f_omega,volume;

  if (dimension == 3) volume = domain->xprd*domain->yprd*domain->zprd;
  else volume = domain->xprd*domain->yprd;

  if (deviatoric_flag) compute_deviatoric();

  mtk_term1 = 0.0;
  if (mtk_flag)
    if (pstyle == ISO) { 
      mtk_term1 = tdof * boltz * t_current;
      mtk_term1 /= pdim * atom->natoms;
    } else {
      double *mvv_current = temperature->vector;
      for (int i = 0; i < 3; i++)
	if (p_flag[i])
	  mtk_term1 += mvv_current[i];
      mtk_term1 /= pdim * atom->natoms;
    }
  
  for (int i = 0; i < 3; i++)
    if (p_flag[i]) {
      f_omega = (p_current[i]-p_hydro)*volume /
	(omega_mass[i] * nktv2p) + mtk_term1 / omega_mass[i];
      if (deviatoric_flag) f_omega -= fdev[i]/(omega_mass[i] * nktv2p);
      omega_dot[i] += f_omega*dthalf;
      omega_dot[i] *= pdrag_factor;
    }

  mtk_term2 = 0.0;
  if (mtk_flag) {
    for (int i = 0; i < 3; i++)
      if (p_flag[i])
	mtk_term2 += omega_dot[i];
    mtk_term2 /= pdim * atom->natoms;
  }

  if (pstyle == TRICLINIC) {
    for (int i = 3; i < 6; i++) {
      if (p_flag[i]) {
	f_omega = p_current[i]*volume/(omega_mass[i] * nktv2p);
	if (deviatoric_flag) 
	  f_omega -= fdev[i]/(omega_mass[i] * nktv2p);
	omega_dot[i] += f_omega*dthalf;
	omega_dot[i] *= pdrag_factor;
      }
    } 
  }
}

/* ----------------------------------------------------------------------
  if box tilt exceeds limits,
    create new box in domain
    remap to put far-away atoms back into new box
    perform irregular on atoms in lamda coords to get atoms to new procs
    force reneighboring on next timestep
------------------------------------------------------------------------- */

void FixNH::pre_exchange()
{
  double xprd = domain->xprd;
  double yprd = domain->yprd;

  // flip is triggered when tilt exceeds 0.5 by 
  // an amount DELTAFLIP that is somewhat arbitrary

  double xtiltmax = (0.5+DELTAFLIP)*xprd;
  double ytiltmax = (0.5+DELTAFLIP)*yprd;

  int flip = 0;

  if (domain->yz < -ytiltmax) {
    flip = 1;
    domain->yz += yprd;
    domain->xz += domain->xy;
  } else if (domain->yz >= ytiltmax) {
    flip = 1;
    domain->yz -= yprd;
    domain->xz -= domain->xy;
  }

  if (domain->xz < -xtiltmax) {
    flip = 1;
    domain->xz += xprd;
  } else if (domain->xz >= xtiltmax) {
    flip = 1;
    domain->xz -= xprd;
  }

  if (domain->xy < -xtiltmax) {
    flip = 1;
    domain->xy += xprd;
  } else if (domain->xy >= xtiltmax) {
    flip = 1;
    domain->xy -= xprd;
  }

  if (flip) {
    domain->set_global_box();
    domain->set_local_box();

    double **x = atom->x;
    int *image = atom->image;
    int nlocal = atom->nlocal;
    for (int i = 0; i < nlocal; i++) domain->remap(x[i],image[i]);
    
    domain->x2lamda(atom->nlocal);
    irregular->migrate_atoms();
    domain->lamda2x(atom->nlocal);
  }
}
<|MERGE_RESOLUTION|>--- conflicted
+++ resolved
@@ -1573,54 +1573,11 @@
   
   if (strstr(update->integrate_style,"respa"))
     dto = 0.5*step_respa[0];
-<<<<<<< HEAD
-  
-  p_freq_max = 0.0;
-  if (pstat_flag) {
-    p_freq_max = MAX(p_freq[0],p_freq[1]);
-    p_freq_max = MAX(p_freq_max,p_freq[2]);
-    if (pstyle == TRICLINIC) {
-      p_freq_max = MAX(p_freq_max,p_freq[3]);
-      p_freq_max = MAX(p_freq_max,p_freq[4]);
-      p_freq_max = MAX(p_freq_max,p_freq[5]);
-    }
-
-    double kt = boltz * t_target;
-    double nkt = atom->natoms * kt;
-
-    for (int i = 0; i < 3; i++)
-      if (p_flag[i])
-	omega_mass[i] = nkt/(p_freq[i]*p_freq[i]);
-
-    if (pstyle == TRICLINIC) {
-      for (int i = 3; i < 6; i++)
-	if (p_flag[i]) omega_mass[i] = nkt/(p_freq[i]*p_freq[i]);
-    }
-
-  // masses and initial forces on barostat thermostat variables
-
-    if (mpchain) {
-      etap_mass[0] = boltz * t_target / (p_freq_max*p_freq_max);
-      for (int ich = 1; ich < mpchain; ich++)
-	etap_mass[ich] = boltz * t_target / (p_freq_max*p_freq_max);
-      for (int ich = 1; ich < mpchain; ich++)
-	etap_dotdot[ich] = 
-	  (etap_mass[ich-1]*etap_dot[ich-1]*etap_dot[ich-1] -
-	   boltz * t_target) / etap_mass[ich];
-    }
-
-    pdrag_factor = 1.0 - (update->dt * p_freq_max * drag / nc_pchain);
-  }
-=======
->>>>>>> 35c8718f
 
   if (pstat_flag)
     pdrag_factor = 1.0 - (update->dt * p_freq_max * drag / nc_pchain);
   
   if (tstat_flag)
-    eta_mass[0] = tdof * boltz * t_target / (t_freq*t_freq);
-    for (int ich = 1; ich < mtchain; ich++)
-      eta_mass[ich] = boltz * t_target / (t_freq*t_freq);
     tdrag_factor = 1.0 - (update->dt * t_freq * drag / nc_tchain);
 }
 
