--- conflicted
+++ resolved
@@ -28,16 +28,9 @@
 #if defined(_OPENMP)
 
 // make sure we have at least one page for each thread
-<<<<<<< HEAD
 #define NEIGH_OMP_INIT                             \
   const int nthreads = comm->nthreads;             \
-  if (nthreads > list->maxpage)                    \
-    list->add_pages(nthreads - list->maxpage);     \
   const int ifix = modify->find_fix("package_omp")
-=======
-#define NEIGH_OMP_INIT                          \
-  const int nthreads = comm->nthreads;
->>>>>>> 3c289419
 
 // get thread id and then assign each thread a fixed chunk of atoms
 #define NEIGH_OMP_SETUP(num)                    \
