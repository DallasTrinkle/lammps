--- conflicted
+++ resolved
@@ -107,7 +107,7 @@
     atomKK->sync(force->pair->execution_space,force->pair->datamask_read);
     atomKK->modified(force->pair->execution_space,force->pair->datamask_modify);
     force->pair->compute(eflag,vflag);
-    timer->stamp(TIME_PAIR);
+    timer->stamp(Timer::PAIR);
   }
   else if (force->pair) force->pair->compute_dummy(eflag,vflag);
 
@@ -133,7 +133,7 @@
       atomKK->modified(force->improper->execution_space,force->improper->datamask_modify);
       force->improper->compute(eflag,vflag);
     }
-    timer->stamp(TIME_BOND);
+    timer->stamp(Timer::BOND);
   }
 
   if(force->kspace) {
@@ -142,7 +142,7 @@
       atomKK->sync(force->kspace->execution_space,force->kspace->datamask_read);
       atomKK->modified(force->kspace->execution_space,force->kspace->datamask_modify);
       force->kspace->compute(eflag,vflag);
-      timer->stamp(TIME_KSPACE);
+      timer->stamp(Timer::KSPACE);
     } else force->kspace->compute_dummy(eflag,vflag);
   }
 
@@ -209,7 +209,7 @@
     atomKK->sync(force->pair->execution_space,force->pair->datamask_read);
     atomKK->modified(force->pair->execution_space,force->pair->datamask_modify);
     force->pair->compute(eflag,vflag);
-    timer->stamp(TIME_PAIR);
+    timer->stamp(Timer::PAIR);
   }
   else if (force->pair) force->pair->compute_dummy(eflag,vflag);
 
@@ -235,7 +235,7 @@
       atomKK->modified(force->improper->execution_space,force->improper->datamask_modify);
       force->improper->compute(eflag,vflag);
     }
-    timer->stamp(TIME_BOND);
+    timer->stamp(Timer::BOND);
   }
 
   if(force->kspace) {
@@ -244,7 +244,7 @@
       atomKK->sync(force->kspace->execution_space,force->kspace->datamask_read);
       atomKK->modified(force->kspace->execution_space,force->kspace->datamask_modify);
       force->kspace->compute(eflag,vflag);
-      timer->stamp(TIME_KSPACE);
+      timer->stamp(Timer::KSPACE);
     } else force->kspace->compute_dummy(eflag,vflag);
   }
 
@@ -372,13 +372,6 @@
     }
 
     if (atomKK->molecular) {
-<<<<<<< HEAD
-      if (force->bond) force->bond->compute(eflag,vflag);
-      if (force->angle) force->angle->compute(eflag,vflag);
-      if (force->dihedral) force->dihedral->compute(eflag,vflag);
-      if (force->improper) force->improper->compute(eflag,vflag);
-      timer->stamp(Timer::BOND);
-=======
       if (force->bond) {
         atomKK->sync(force->bond->execution_space,force->bond->datamask_read);
         atomKK->modified(force->bond->execution_space,force->bond->datamask_modify);
@@ -399,8 +392,7 @@
         atomKK->modified(force->improper->execution_space,force->improper->datamask_modify);
         force->improper->compute(eflag,vflag);
       }
-      timer->stamp(TIME_BOND);
->>>>>>> e800337c
+      timer->stamp(Timer::BOND);
     }
 
     if (kspace_compute_flag) {
@@ -412,17 +404,8 @@
 
     // reverse communication of forces
 
-<<<<<<< HEAD
-    if (force->newton) {
-      atomKK->sync(Host,F_MASK);
-      comm->reverse_comm();
-      atomKK->modified(Host,F_MASK);
-      timer->stamp(Timer::COMM);
-    }
-=======
     if (force->newton) comm->reverse_comm();
-    timer->stamp(TIME_COMM);
->>>>>>> e800337c
+    timer->stamp(Timer::COMM);
 
     // force modifications, final time integration, diagnostics
 
