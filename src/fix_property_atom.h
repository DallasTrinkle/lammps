--- conflicted
+++ resolved
@@ -51,24 +51,15 @@
   double memory_usage();
 
  protected:
-<<<<<<< HEAD
-  int nvalue,border;
-  int molecule_flag,q_flag,rmass_flag;  // flags for specific fields
-  int *style;                           // style of each value, see enum
-  int *index;                           // indices into atom custom data structs
-  int *cols;                            // columns per value, for arrays
-  char *astyle;                         // atom style at instantiation
+  int nvalue, border;
+  int molecule_flag, q_flag, rmass_flag;  // flags for specific fields
+  int *style;                             // style of each value, see enum
+  int *index;                             // indices into atom custom data structs
+  int *cols;                              // columns per value, for arrays
+  char *astyle;                           // atom style at instantiation
 
   int values_peratom;   // # of values per atom, including multiple for arrays
   int nmax_old;         // length of peratom arrays the last time they grew
-=======
-  int nvalue, border;
-  int molecule_flag, q_flag, rmass_flag;
-  int *style, *index;
-  char *astyle;
-
-  int nmax_old;    // length of peratom arrays the last time they grew
->>>>>>> dad9942b
 };
 
 }    // namespace LAMMPS_NS
