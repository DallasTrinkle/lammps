/* ----------------------------------------------------------------------
   LAMMPS - Large-scale Atomic/Molecular Massively Parallel Simulator

   Original Version:
   http://lammps.sandia.gov, Sandia National Laboratories
   Steve Plimpton, sjplimp@sandia.gov

   See the README file in the top-level LAMMPS directory.

   -----------------------------------------------------------------------

   USER-CUDA Package and associated modifications:
   https://sourceforge.net/projects/lammpscuda/

   Christian Trott, christian.trott@tu-ilmenau.de
   Lars Winterfeld, lars.winterfeld@tu-ilmenau.de
   Theoretical Physics II, University of Technology Ilmenau, Germany

   See the README file in the USER-CUDA directory.

   This software is distributed under the GNU General Public License.
------------------------------------------------------------------------- */

/* ----------------------------------------------------------------------
   LAMMPS - Large-scale Atomic/Molecular Massively Parallel Simulator
   http://lammps.sandia.gov, Sandia National Laboratories
   Steve Plimpton, sjplimp@sandia.gov

   Copyright (2003) Sandia Corporation.  Under the terms of Contract
   DE-AC04-94AL85000 with Sandia Corporation, the U.S. Government retains
   certain rights in this software.  This software is distributed under
   the GNU General Public License.

   See the README file in the top-level LAMMPS directory.
------------------------------------------------------------------------- */

/* ----------------------------------------------------------------------
   Contributing authors: Roy Pollock (LLNL), Paul Crozier (SNL)
------------------------------------------------------------------------- */

#include "mpi.h"
#include <cstring>
#include <cstdio>
#include <cstdlib>
#include <cmath>
#include "pppm_cuda.h"
#include "atom.h"
#include "comm.h"
#include "neighbor.h"
#include "force.h"
#include "pair.h"
#include "bond.h"
#include "angle.h"
#include "domain.h"
#include "fft3d_wrap_cuda.h"
#include "remap_wrap.h"
#include "memory.h"
#include "error.h"
#include "update.h"
#include <ctime> //crmadd
#include "cuda_wrapper_cu.h"
#include "pppm_cuda_cu.h"
#include "user_cuda.h"
#include "math_const.h"

using namespace LAMMPS_NS;
using namespace MathConst;

#define MAXORDER 7
#define OFFSET 4096
#define SMALL 0.00001
#define LARGE 10000.0
#define EPS_HOC 1.0e-7

void printArray(double* data,int nx, int ny, int nz)
{
  for(int i=0;i<nz;i++)
  for(int j=0;j<ny;j++)
  {
          printf("%i %i\n",i,j);
          for(int k=0;k<nx;k++)
          printf("%e ",data[2*(i*ny*nx+j*nx+k)]);
          printf("\n\n");
  }
}
void printArray(double*** data,int nx, int ny, int nz)
{
  for(int i=0;i<nx;i++)
  for(int j=0;j<ny;j++)
  {
          printf("%i %i\n",i,j);
          for(int k=0;k<nz;k++)
          printf("%e ",data[i][j][k]);
          printf("\n\n");
  }
}
/* ---------------------------------------------------------------------- */

PPPMCuda::PPPMCuda(LAMMPS *lmp, int narg, char **arg) : 
  PPPMOld(lmp, (narg==2?1:narg), arg)
{
  cuda = lmp->cuda;
   if(cuda == NULL)
        error->all(FLERR,"You cannot use a /cuda class, without activating 'cuda' acceleration. Provide '-c on' as command-line argument to LAMMPS..");

  if ((narg > 3)||(narg<1)) error->all(FLERR,"Illegal kspace_style pppm/cuda command");
  #ifndef FFT_CUFFT
  error->all(FLERR,"Using kspace_style pppm/cuda without cufft is not possible. Compile with cufft=1 to include cufft. Aborting.");
  #endif

  triclinic_support = 0;
  accuracy_relative = fabs(force->numeric(FLERR,arg[0]));

  nfactors = 3;
  factors = new int[nfactors];
  factors[0] = 2;
  factors[1] = 3;
  factors[2] = 5;

  MPI_Comm_rank(world,&me);
  MPI_Comm_size(world,&nprocs);

  density_brick = vdx_brick = vdy_brick = vdz_brick = vdx_brick_tmp = NULL;
  density_fft = NULL;
  greensfn = NULL;
  work1 = work2 = NULL;
  vg = NULL;
  fkx = fky = fkz = NULL;
  buf1 = buf2 = NULL;

  gf_b = NULL;
  rho1d = rho_coeff = NULL;

  fft1c = fft2c = NULL;
  remap = NULL;

  density_brick_int=NULL;
  density_intScale=1000000;
  cu_vdx_brick = cu_vdy_brick = cu_vdz_brick = NULL;
  cu_density_brick = NULL;
  cu_density_brick_int = NULL;
  cu_density_fft = NULL;
  cu_energy=NULL;
  cu_greensfn = NULL;
  cu_work1 = cu_work2 = cu_work3 = NULL;
  cu_vg = NULL;
  cu_fkx = cu_fky = cu_fkz = NULL;

  cu_flag = NULL;
  cu_debugdata = NULL;
  cu_rho_coeff = NULL;
  cu_virial = NULL;

  cu_gf_b = NULL;

  cu_slabbuf = NULL;
  slabbuf = NULL;

  nmax = 0;
  part2grid = NULL;
  cu_part2grid = NULL;
  adev_data_array=NULL;
  poissontime=0;
  old_nmax=0;
  cu_pppm_grid_n=NULL;
  cu_pppm_grid_ids=NULL;

  pppm_grid_nmax=0;
  pppm2partgrid=new int[3];
  pppm_grid=new int[3];
  firstpass=true;
  scale = 1.0;
}


/* ----------------------------------------------------------------------
   free all memory
------------------------------------------------------------------------- */

PPPMCuda::~PPPMCuda()
{
  delete [] slabbuf;
  delete cu_slabbuf;

  delete [] factors;
  factors=NULL;
  deallocate();
  delete cu_part2grid;
  cu_part2grid=NULL;
  memory->destroy(part2grid);
  part2grid = NULL;
}

/* ----------------------------------------------------------------------
   called once before run
------------------------------------------------------------------------- */

void PPPMCuda::init()
{
  cuda->shared_data.pppm.cudable_force=1;

    //if(cuda->finished_run) {PPPM::init(); return;}

  if (me == 0) {
    if (screen) fprintf(screen,"PPPMCuda initialization ...\n");
    if (logfile) fprintf(logfile,"PPPMCuda initialization ...\n");
  }

  // error check

  if (domain->dimension == 2) error->all(FLERR,"Cannot use PPPMCuda with 2d simulation");
  if (comm->style != 0) 
    error->universe_all(FLERR,"PPPMCuda can only currently be used with "
                        "comm_style brick");

  if (!atom->q_flag) error->all(FLERR,"Kspace style requires atom attribute q");

  if (slabflag == 0 && domain->nonperiodic > 0)
    error->all(FLERR,"Cannot use nonperiodic boundaries with PPPMCuda");
  if (slabflag == 1) {
    if (domain->xperiodic != 1 || domain->yperiodic != 1 ||
        domain->boundary[2][0] != 1 || domain->boundary[2][1] != 1)
      error->all(FLERR,"Incorrect boundaries with slab PPPMCuda");
  }

  if (order < 2 || order > MAXORDER) {
    char str[128];
    sprintf(str,"PPPMCuda order cannot be smaller than 2 or greater than %d",MAXORDER);
    error->all(FLERR,str);
  }
  // free all arrays previously allocated

  deallocate();

  // extract short-range Coulombic cutoff from pair style

  triclinic_check();

  if (force->pair == NULL)
    error->all(FLERR,"KSpace style is incompatible with Pair style");
  int itmp=0;
  double *p_cutoff = (double *) force->pair->extract("cut_coul",itmp);
  if (p_cutoff == NULL)
    error->all(FLERR,"KSpace style is incompatible with Pair style");
  cutoff = *p_cutoff;

  // if kspace is TIP4P, extract TIP4P params from pair style

  qdist = 0.0;

  if (strcmp(force->kspace_style,"pppm/tip4p") == 0) {
    if (force->pair == NULL)
      error->all(FLERR,"KSpace style is incompatible with Pair style");
    double *p_qdist = (double *) force->pair->extract("qdist",itmp);
    int *p_typeO = (int *) force->pair->extract("typeO",itmp);
    int *p_typeH = (int *) force->pair->extract("typeH",itmp);
    int *p_typeA = (int *) force->pair->extract("typeA",itmp);
    int *p_typeB = (int *) force->pair->extract("typeB",itmp);
    if (!p_qdist || !p_typeO || !p_typeH || !p_typeA || !p_typeB)
      error->all(FLERR,"KSpace style is incompatible with Pair style");
    qdist = *p_qdist;
    typeO = *p_typeO;
    typeH = *p_typeH;
    int typeA = *p_typeA;
    int typeB = *p_typeB;

    if (force->angle == NULL || force->bond == NULL)
      error->all(FLERR,"Bond and angle potentials must be defined for TIP4P");
    double theta = force->angle->equilibrium_angle(typeA);
    double blen = force->bond->equilibrium_distance(typeB);
    alpha = qdist / (2.0 * cos(0.5*theta) * blen);
  }

  // compute qsum & qsqsum and warn if not charge-neutral

  scale = 1.0;
  qqrd2e = force->qqrd2e;
  qsum_qsq();
  natoms_original = atom->natoms;

  // set accuracy (force units) from accuracy_relative or accuracy_absolute

  if (accuracy_absolute >= 0.0) accuracy = accuracy_absolute;
  else accuracy = accuracy_relative * two_charge_force;

  // setup FFT grid resolution and g_ewald
  // normally one iteration thru while loop is all that is required
  // if grid stencil extends beyond neighbor proc, reduce order and try again

  int iteration = 0;

  while (order > 1) {
    if (iteration && me == 0)
      error->warning(FLERR,"Reducing PPPMCuda order b/c stencil extends "
                     "beyond neighbor processor");
    iteration++;

    set_grid();

    if (nx_pppm >= OFFSET || ny_pppm >= OFFSET || nz_pppm >= OFFSET)
      error->all(FLERR,"PPPMCuda grid is too large");

    // global indices of PPPMCuda grid range from 0 to N-1
    // nlo_in,nhi_in = lower/upper limits of the 3d sub-brick of
    //   global PPPMCuda grid that I own without ghost cells
    // for slab PPPMCuda, assign z grid as if it were not extended

    nxlo_in = comm->myloc[0]*nx_pppm / comm->procgrid[0];
    nxhi_in = (comm->myloc[0]+1)*nx_pppm / comm->procgrid[0] - 1;
    nylo_in = comm->myloc[1]*ny_pppm / comm->procgrid[1];
    nyhi_in = (comm->myloc[1]+1)*ny_pppm / comm->procgrid[1] - 1;
    nzlo_in = comm->myloc[2] *
      (static_cast<int> (nz_pppm/slab_volfactor)) / comm->procgrid[2];
    nzhi_in = (comm->myloc[2]+1) *
      (static_cast<int> (nz_pppm/slab_volfactor)) / comm->procgrid[2] - 1;

    // nlower,nupper = stencil size for mapping particles to PPPMCuda grid

    nlower = -(order-1)/2;
    nupper = order/2;

    // shift values for particle <-> grid mapping
    // add/subtract OFFSET to avoid int(-0.75) = 0 when want it to be -1

    if (order % 2) shift = OFFSET + 0.5;
    else shift = OFFSET;
    if (order % 2) shiftone = 0.0;
    else shiftone = 0.5;

    // nlo_out,nhi_out = lower/upper limits of the 3d sub-brick of
    //   global PPPMCuda grid that my particles can contribute charge to
    // effectively nlo_in,nhi_in + ghost cells
    // nlo,nhi = global coords of grid pt to "lower left" of smallest/largest
    //           position a particle in my box can be at
    // dist[3] = particle position bound = subbox + skin/2.0 + qdist
    //   qdist = offset due to TIP4P fictitious charge
    //   convert to triclinic if necessary
    // nlo_out,nhi_out = nlo,nhi + stencil size for particle mapping
    // for slab PPPMCuda, assign z grid as if it were not extended


    triclinic = domain->triclinic;
    double *prd,*sublo,*subhi;

    if (triclinic == 0) {
      prd = domain->prd;
      boxlo = domain->boxlo;
      sublo = domain->sublo;
      subhi = domain->subhi;
    } else {
      prd = domain->prd_lamda;
      boxlo = domain->boxlo_lamda;
      sublo = domain->sublo_lamda;
      subhi = domain->subhi_lamda;
    }

    double xprd = prd[0];
    double yprd = prd[1];
    double zprd = prd[2];
    double zprd_slab = zprd*slab_volfactor;

    double dist[3];
    double cuthalf = 0.5*neighbor->skin + qdist;
    if (triclinic == 0) dist[0] = dist[1] = dist[2] = cuthalf;
    else {
      dist[0] = cuthalf/domain->prd[0];
      dist[1] = cuthalf/domain->prd[1];
      dist[2] = cuthalf/domain->prd[2];
    }

    int nlo,nhi;

    nlo = static_cast<int> ((sublo[0]-dist[0]-boxlo[0]) *
                            nx_pppm/xprd + shift) - OFFSET;
    nhi = static_cast<int> ((subhi[0]+dist[0]-boxlo[0]) *
                            nx_pppm/xprd + shift) - OFFSET;
    nxlo_out = nlo + nlower;
    nxhi_out = nhi + nupper;

    nlo = static_cast<int> ((sublo[1]-dist[1]-boxlo[1]) *
                            ny_pppm/yprd + shift) - OFFSET;
    nhi = static_cast<int> ((subhi[1]+dist[1]-boxlo[1]) *
                            ny_pppm/yprd + shift) - OFFSET;
    nylo_out = nlo + nlower;
    nyhi_out = nhi + nupper;

    nlo = static_cast<int> ((sublo[2]-dist[2]-boxlo[2]) *
                            nz_pppm/zprd_slab + shift) - OFFSET;
    nhi = static_cast<int> ((subhi[2]+dist[2]-boxlo[2]) *
                            nz_pppm/zprd_slab + shift) - OFFSET;
    nzlo_out = nlo + nlower;
    nzhi_out = nhi + nupper;

    // for slab PPPMCuda, change the grid boundary for processors at +z end
    //   to include the empty volume between periodically repeating slabs
    // for slab PPPMCuda, want charge data communicated from -z proc to +z proc,
    //   but not vice versa, also want field data communicated from +z proc to
    //   -z proc, but not vice versa
    // this is accomplished by nzhi_in = nzhi_out on +z end (no ghost cells)

    if (slabflag && ((comm->myloc[2]+1) == (comm->procgrid[2]))) {
      nzhi_in =  nz_pppm - 1;
      nzhi_out = nz_pppm - 1;
    }

    // nlo_ghost,nhi_ghost = # of planes I will recv from 6 directions
    //   that overlay domain I own
    // proc in that direction tells me via sendrecv()
    // if no neighbor proc, value is from self since I have ghosts regardless

    int nplanes;

    nplanes = nxlo_in - nxlo_out;
    if (comm->procneigh[0][0] != me)
      MPI_Sendrecv(&nplanes,1,MPI_INT,comm->procneigh[0][0],0,
                   &nxhi_ghost,1,MPI_INT,comm->procneigh[0][1],0,
                   world,MPI_STATUS_IGNORE);
    else nxhi_ghost = nplanes;

    nplanes = nxhi_out - nxhi_in;
    if (comm->procneigh[0][1] != me)
      MPI_Sendrecv(&nplanes,1,MPI_INT,comm->procneigh[0][1],0,
                   &nxlo_ghost,1,MPI_INT,comm->procneigh[0][0],
                   0,world,MPI_STATUS_IGNORE);
    else nxlo_ghost = nplanes;

    nplanes = nylo_in - nylo_out;
    if (comm->procneigh[1][0] != me)
      MPI_Sendrecv(&nplanes,1,MPI_INT,comm->procneigh[1][0],0,
                   &nyhi_ghost,1,MPI_INT,comm->procneigh[1][1],0,
                   world,MPI_STATUS_IGNORE);
    else nyhi_ghost = nplanes;

    nplanes = nyhi_out - nyhi_in;
    if (comm->procneigh[1][1] != me)
      MPI_Sendrecv(&nplanes,1,MPI_INT,comm->procneigh[1][1],0,
                   &nylo_ghost,1,MPI_INT,comm->procneigh[1][0],0,
                   world,MPI_STATUS_IGNORE);
    else nylo_ghost = nplanes;

    nplanes = nzlo_in - nzlo_out;
    if (comm->procneigh[2][0] != me)
      MPI_Sendrecv(&nplanes,1,MPI_INT,comm->procneigh[2][0],0,
                   &nzhi_ghost,1,MPI_INT,comm->procneigh[2][1],0,
                   world,MPI_STATUS_IGNORE);
    else nzhi_ghost = nplanes;

    nplanes = nzhi_out - nzhi_in;
    if (comm->procneigh[2][1] != me)
      MPI_Sendrecv(&nplanes,1,MPI_INT,comm->procneigh[2][1],0,
                   &nzlo_ghost,1,MPI_INT,comm->procneigh[2][0],0,
                   world,MPI_STATUS_IGNORE);
    else nzlo_ghost = nplanes;

    // test that ghost overlap is not bigger than my sub-domain

    int flag = 0;
    if (nxlo_ghost > nxhi_in-nxlo_in+1) flag = 1;
    if (nxhi_ghost > nxhi_in-nxlo_in+1) flag = 1;
    if (nylo_ghost > nyhi_in-nylo_in+1) flag = 1;
    if (nyhi_ghost > nyhi_in-nylo_in+1) flag = 1;
    if (nzlo_ghost > nzhi_in-nzlo_in+1) flag = 1;
    if (nzhi_ghost > nzhi_in-nzlo_in+1) flag = 1;

    int flag_all;
    MPI_Allreduce(&flag,&flag_all,1,MPI_INT,MPI_SUM,world);

    if (flag_all == 0) break;
    order--;
  }

  if (order == 0) error->all(FLERR,"PPPMCuda order has been reduced to 0");

  // decomposition of FFT mesh
  // global indices range from 0 to N-1
  // proc owns entire x-dimension, clump of columns in y,z dimensions
  // npey_fft,npez_fft = # of procs in y,z dims
  // if nprocs is small enough, proc can own 1 or more entire xy planes,
  //   else proc owns 2d sub-blocks of yz plane
  // me_y,me_z = which proc (0-npe_fft-1) I am in y,z dimensions
  // nlo_fft,nhi_fft = lower/upper limit of the section
  //   of the global FFT mesh that I own

  int npey_fft,npez_fft;
  if (nz_pppm >= nprocs) {
    npey_fft = 1;
    npez_fft = nprocs;
  } else procs2grid2d(nprocs,ny_pppm,nz_pppm,&npey_fft,&npez_fft);

  int me_y = me % npey_fft;
  int me_z = me / npey_fft;

  nxlo_fft = 0;
  nxhi_fft = nx_pppm - 1;
  nylo_fft = me_y*ny_pppm/npey_fft;
  nyhi_fft = (me_y+1)*ny_pppm/npey_fft - 1;
  nzlo_fft = me_z*nz_pppm/npez_fft;
  nzhi_fft = (me_z+1)*nz_pppm/npez_fft - 1;

  // PPPMCuda grid for this proc, including ghosts

  ngrid = (nxhi_out-nxlo_out+1) * (nyhi_out-nylo_out+1) *
    (nzhi_out-nzlo_out+1);

  // FFT arrays on this proc, without ghosts
  // nfft = FFT points in FFT decomposition on this proc
  // nfft_brick = FFT points in 3d brick-decomposition on this proc
  // nfft_both = greater of 2 values

  nfft = (nxhi_fft-nxlo_fft+1) * (nyhi_fft-nylo_fft+1) *
    (nzhi_fft-nzlo_fft+1);
  int nfft_brick = (nxhi_in-nxlo_in+1) * (nyhi_in-nylo_in+1) *
    (nzhi_in-nzlo_in+1);
  nfft_both = MAX(nfft,nfft_brick);

  // buffer space for use in brick2fft and fillbrick
  // idel = max # of ghost planes to send or recv in +/- dir of each dim
  // nx,ny,nz = owned planes (including ghosts) in each dim
  // nxx,nyy,nzz = max # of grid cells to send in each dim
  // nbuf = max in any dim, augment by 3x for components of vd_xyz in fillbrick

  int idelx,idely,idelz,nx,ny,nz,nxx,nyy,nzz;

  idelx = MAX(nxlo_ghost,nxhi_ghost);
  idelx = MAX(idelx,nxhi_out-nxhi_in);
  idelx = MAX(idelx,nxlo_in-nxlo_out);

  idely = MAX(nylo_ghost,nyhi_ghost);
  idely = MAX(idely,nyhi_out-nyhi_in);
  idely = MAX(idely,nylo_in-nylo_out);

  idelz = MAX(nzlo_ghost,nzhi_ghost);
  idelz = MAX(idelz,nzhi_out-nzhi_in);
  idelz = MAX(idelz,nzlo_in-nzlo_out);

  nx = nxhi_out - nxlo_out + 1;
  ny = nyhi_out - nylo_out + 1;
  nz = nzhi_out - nzlo_out + 1;

  nxx = idelx * ny * nz;
  nyy = idely * nx * nz;
  nzz = idelz * nx * ny;

  nbuf = MAX(nxx,nyy);
  nbuf = MAX(nbuf,nzz);
  nbuf *= 3;

  // print stats

  int ngrid_max,nfft_both_max,nbuf_max;
  MPI_Allreduce(&ngrid,&ngrid_max,1,MPI_INT,MPI_MAX,world);
  MPI_Allreduce(&nfft_both,&nfft_both_max,1,MPI_INT,MPI_MAX,world);
  MPI_Allreduce(&nbuf,&nbuf_max,1,MPI_INT,MPI_MAX,world);

  if (me == 0) {
    if (screen) fprintf(screen,"  brick FFT buffer size/proc = %d %d %d\n",
                        ngrid_max,nfft_both_max,nbuf_max);
    if (logfile) fprintf(logfile,"  brick FFT buffer size/proc = %d %d %d\n",
                         ngrid_max,nfft_both_max,nbuf_max);
  }
  cuda_shared_pppm* ap=&(cuda->shared_data.pppm);

   ap->density_intScale=density_intScale;
   ap->nxlo_in=nxlo_in;
   ap->nxhi_in=nxhi_in;
   ap->nxlo_out=nxlo_out;
   ap->nxhi_out=nxhi_out;
   ap->nylo_in=nylo_in;
   ap->nyhi_in=nyhi_in;
   ap->nylo_out=nylo_out;
   ap->nyhi_out=nyhi_out;
   ap->nzlo_in=nzlo_in;
   ap->nzhi_in=nzhi_in;
   ap->nzlo_out=nzlo_out;
   ap->nzhi_out=nzhi_out;
   ap->nxlo_in=nxlo_fft;
   ap->nxhi_in=nxhi_fft;
   ap->nylo_in=nylo_fft;
   ap->nyhi_in=nyhi_fft;
   ap->nzlo_in=nzlo_fft;
   ap->nzhi_in=nzhi_fft;
   ap->nx_pppm=nx_pppm;
   ap->ny_pppm=ny_pppm;
   ap->nz_pppm=nz_pppm;
   ap->qqrd2e=qqrd2e;
   ap->order=order;
   ap->nmax=nmax;
   ap->nlocal=atom->nlocal;
   ap->delxinv=delxinv;
   ap->delyinv=delyinv;
   ap->delzinv=delzinv;
   ap->nlower=nlower;
   ap->nupper=nupper;
   ap->shiftone=shiftone;

  // allocate K-space dependent memory


  allocate();

  // pre-compute Green's function denomiator expansion
  // pre-compute 1d charge distribution coefficients

  compute_gf_denom();
  compute_rho_coeff();
}

/* ----------------------------------------------------------------------
   adjust PPPMCuda coeffs, called initially and whenever volume has changed
------------------------------------------------------------------------- */

void PPPMCuda::setup()
{
  double *prd;
  cu_gf_b->upload();
  // volume-dependent factors
  // adjust z dimension for 2d slab PPPMCuda
  // z dimension for 3d PPPMCuda is zprd since slab_volfactor = 1.0

  if (triclinic == 0) prd = domain->prd;
  else prd = domain->prd_lamda;

  double xprd = prd[0];
  double yprd = prd[1];
  double zprd = prd[2];
  double zprd_slab = zprd*slab_volfactor;
  volume = xprd * yprd * zprd_slab;

  delxinv = nx_pppm/xprd;
  delyinv = ny_pppm/yprd;
  delzinv = nz_pppm/zprd_slab;

  delvolinv = delxinv*delyinv*delzinv;

  double unitkx = (2.0*MY_PI/xprd);
  double unitky = (2.0*MY_PI/yprd);
  double unitkz = (2.0*MY_PI/zprd_slab);

  // fkx,fky,fkz for my FFT grid pts
  Cuda_PPPM_Setup_fkxyz_vg(nx_pppm, ny_pppm,nz_pppm,unitkx,unitky,unitkz,g_ewald);



  // modified (Hockney-Eastwood) Coulomb Green's function

  int nbx = static_cast<int> ((g_ewald*xprd/(MY_PI*nx_pppm)) *
                              pow(-log(EPS_HOC),0.25));
  int nby = static_cast<int> ((g_ewald*yprd/(MY_PI*ny_pppm)) *
                              pow(-log(EPS_HOC),0.25));
  int nbz = static_cast<int> ((g_ewald*zprd_slab/(MY_PI*nz_pppm)) *
                              pow(-log(EPS_HOC),0.25));
  Cuda_PPPM_setup_greensfn(nx_pppm,ny_pppm,nz_pppm,unitkx,unitky,unitkz,g_ewald,
nbx,nby,nbz,xprd,yprd,zprd_slab);


#ifdef FFT_CUFFT
  cu_vdx_brick->upload();
  cu_vdy_brick->upload();
  cu_vdz_brick->upload();
#endif
  cu_rho_coeff->upload();
  cu_density_brick->memset_device(0);
  pppm_device_init_setup(&cuda->shared_data,shiftone,delxinv,delyinv,delzinv,nlower,nupper);
}

/* ----------------------------------------------------------------------
   compute the PPPMCuda long-range force, energy, virial
------------------------------------------------------------------------- */

void PPPMCuda::compute(int eflag, int vflag)
{
  cuda_shared_atom*   cu_atom   = & cuda->shared_data.atom;

  int i;
  my_times starttime;
  my_times endtime;
  my_times starttotal;
  my_times endtotal;
  // convert atoms from box to lamda coords

  if (triclinic == 0) boxlo = domain->boxlo;
  else {
    boxlo = domain->boxlo_lamda;
    domain->x2lamda(atom->nlocal);
  }

  // extend size of PPPM per-atom arrays if necessary
  // force update of device data, if arrays resized

<<<<<<< HEAD
  if ((cu_atom->update_nmax)||(old_nmax==0)) {
=======

  if (cu_atom->update_nmax || old_nmax == 0) {
>>>>>>> 5b0ba798
    memory->destroy(part2grid);
    nmax = atom->nmax;
    memory->create(part2grid,nmax,3,"pppm:part2grid");
    delete cu_part2grid;
    delete [] adev_data_array;
    adev_data_array=new dev_array[1];
    cu_part2grid = new cCudaData<int  , int   , yx > 
      ((int*)part2grid,adev_data_array, nmax,3);

    pppm_device_update(&cuda->shared_data,cu_part2grid->dev_data(),
                       atom->nlocal,atom->nmax);
    old_nmax=nmax;
  }
  if(cu_atom->update_nlocal) {pppm_update_nlocal(cu_atom->nlocal);}

  energy = 0.0;
  if (vflag)
  {
          for (i = 0; i < 6; i++) virial[i] = 0.0;
          cu_virial->memset_device(0);
  }
  if(eflag) cu_energy->memset_device(0);
  my_gettime(CLOCK_REALTIME,&starttotal);

  // find grid points for all my particles
  // map my particle charge onto my local 3d density grid

  my_gettime(CLOCK_REALTIME,&starttime);

  particle_map();

  my_gettime(CLOCK_REALTIME,&endtime);
  cuda->shared_data.cuda_timings.pppm_particle_map+=(endtime.tv_sec-starttime.tv_sec+1.0*(endtime.tv_nsec-starttime.tv_nsec)/1000000000);

  //cu_part2grid->download();
  my_gettime(CLOCK_REALTIME,&starttime);
  make_rho();
  my_gettime(CLOCK_REALTIME,&endtime);
  cuda->shared_data.cuda_timings.pppm_make_rho+=(endtime.tv_sec-starttime.tv_sec+1.0*(endtime.tv_nsec-starttime.tv_nsec)/1000000000);

  // all procs communicate density values from their ghost cells
  //   to fully sum contribution in their 3d bricks
  // remap from 3d decomposition to FFT decomposition

  int nprocs=comm->nprocs;

  my_gettime(CLOCK_REALTIME,&starttime);

  if(nprocs>1)
  {
    cu_density_brick->download();
    brick2fft();
  }
  else
  {
     #ifdef FFT_CUFFT
     pppm_initfftdata(&cuda->shared_data,(PPPM_CFLOAT*)cu_density_brick->dev_data(),(FFT_CFLOAT*)cu_work2->dev_data());
     #endif
  }

  my_gettime(CLOCK_REALTIME,&endtime);
  cuda->shared_data.cuda_timings.pppm_brick2fft+=(endtime.tv_sec-starttime.tv_sec+1.0*(endtime.tv_nsec-starttime.tv_nsec)/1000000000);

  // compute potential gradient on my FFT grid and
  //   portion of e_long on this proc's FFT grid
  // return gradients (electric fields) in 3d brick decomposition

  my_gettime(CLOCK_REALTIME,&starttime);
  poisson(eflag,vflag);
  my_gettime(CLOCK_REALTIME,&endtime);
  cuda->shared_data.cuda_timings.pppm_poisson+=(endtime.tv_sec-starttime.tv_sec+1.0*(endtime.tv_nsec-starttime.tv_nsec)/1000000000);

  // all procs communicate E-field values to fill ghost cells
  //   surrounding their 3d bricks

  // not necessary since all the calculations are done on one proc

  // calculate the force on my particles

  my_gettime(CLOCK_REALTIME,&starttime);
  fieldforce();
  my_gettime(CLOCK_REALTIME,&endtime);
  cuda->shared_data.cuda_timings.pppm_fieldforce+=(endtime.tv_sec-starttime.tv_sec+1.0*(endtime.tv_nsec-starttime.tv_nsec)/1000000000);

  // sum energy across procs and add in volume-dependent term
  // reset qsum and qsqsum if atom count has changed

  my_gettime(CLOCK_REALTIME,&endtotal);
  cuda->shared_data.cuda_timings.pppm_compute+=(endtotal.tv_sec-starttotal.tv_sec+1.0*(endtotal.tv_nsec-starttotal.tv_nsec)/1000000000);

  if (eflag) {
    double energy_all;
    MPI_Allreduce(&energy,&energy_all,1,MPI_DOUBLE,MPI_SUM,world);
    energy = energy_all;

    if (atom->natoms != natoms_original) {
      qsum_qsq();
      natoms_original = atom->natoms;
    }

    energy *= 0.5*volume;
    energy -= g_ewald*qsqsum/1.772453851 +
      MY_PI2*qsum*qsum / (g_ewald*g_ewald*volume);
    energy *= qqrd2e;
  }

  // sum virial across procs

  if (vflag) {
    double virial_all[6];
    MPI_Allreduce(virial,virial_all,6,MPI_DOUBLE,MPI_SUM,world);
    for (i = 0; i < 6; i++) virial[i] = 0.5*qqrd2e*volume*virial_all[i];
  }

  // 2d slab correction

  if (slabflag) slabcorr(eflag);

  // convert atoms back from lamda to box coords

  if (triclinic) domain->lamda2x(atom->nlocal);

  if(firstpass) firstpass=false;
}


/* ----------------------------------------------------------------------
   allocate memory that depends on # of K-vectors and order
------------------------------------------------------------------------- */


void PPPMCuda::allocate()
{

  struct dev_array* dev_tmp=new struct dev_array[20];
  int n_cudata=0;


  memory->create3d_offset(density_brick,nzlo_out,nzhi_out,nylo_out,nyhi_out,
                          nxlo_out,nxhi_out,"pppm:density_brick");
  memory->create3d_offset(density_brick_int,nzlo_out,nzhi_out,nylo_out,nyhi_out,
                          nxlo_out,nxhi_out,"pppm:density_brick_int");


  cu_density_brick = new cCudaData<double, PPPM_CFLOAT, x> ((double*) &(density_brick[nzlo_out][nylo_out][nxlo_out]), & (dev_tmp[n_cudata++]),
                                     (nzhi_out-nzlo_out+1)*(nyhi_out-nylo_out+1)*(nxhi_out-nxlo_out+1));

  cu_density_brick_int = new cCudaData<int, int, x> ((int*) &(density_brick_int[nzlo_out][nylo_out][nxlo_out]), & (dev_tmp[n_cudata++]),
                                     (nzhi_out-nzlo_out+1)*(nyhi_out-nylo_out+1)*(nxhi_out-nxlo_out+1));

  memory->create3d_offset(vdx_brick,nzlo_out,nzhi_out,nylo_out,nyhi_out,
                          nxlo_out,nxhi_out,"pppm:vdx_brick");
  memory->create3d_offset(vdx_brick_tmp,nzlo_out,nzhi_out,nylo_out,nyhi_out,
                          nxlo_out,nxhi_out,"pppm:vdx_brick_tmp");

  cu_vdx_brick = new cCudaData<double, PPPM_CFLOAT, x> ((double*) &(vdx_brick[nzlo_out][nylo_out][nxlo_out]), & (dev_tmp[n_cudata++]),
                                     (nzhi_out-nzlo_out+1)*(nyhi_out-nylo_out+1)*(nxhi_out-nxlo_out+1));

  memory->create3d_offset(vdy_brick,nzlo_out,nzhi_out,nylo_out,nyhi_out,
                          nxlo_out,nxhi_out,"pppm:vdy_brick");
  cu_vdy_brick = new cCudaData<double, PPPM_CFLOAT, x> ((double*) &(vdy_brick[nzlo_out][nylo_out][nxlo_out]), & (dev_tmp[n_cudata++]),
                                     (nzhi_out-nzlo_out+1)*(nyhi_out-nylo_out+1)*(nxhi_out-nxlo_out+1));

  memory->create3d_offset(vdz_brick,nzlo_out,nzhi_out,nylo_out,nyhi_out,
                          nxlo_out,nxhi_out,"pppm:vdz_brick");
  cu_vdz_brick = new cCudaData<double, PPPM_CFLOAT, x> ((double*) &(vdz_brick[nzlo_out][nylo_out][nxlo_out]), & (dev_tmp[n_cudata++]),
                                     (nzhi_out-nzlo_out+1)*(nyhi_out-nylo_out+1)*(nxhi_out-nxlo_out+1));

  memory->create(density_fft,nfft_both,"pppm:density_fft");

  cu_density_fft = new cCudaData<double, PPPM_CFLOAT, x> (density_fft, & (dev_tmp[n_cudata++]),nfft_both);

  cu_energy = new cCudaData<double, ENERGY_CFLOAT, x> (NULL, &(dev_tmp[n_cudata++]),ny_pppm*nz_pppm);
  cu_virial = new cCudaData<double, ENERGY_CFLOAT, x> (NULL, &(dev_tmp[n_cudata++]),ny_pppm*nz_pppm*6);

  memory->create(greensfn,nfft_both,"pppm:greensfn");
  cu_greensfn = new cCudaData<double, PPPM_CFLOAT, x> (greensfn, & (dev_tmp[n_cudata++]) , nx_pppm*ny_pppm*nz_pppm);

  memory->create(work1,2*nx_pppm*ny_pppm*nz_pppm,"pppm:work1");
  memory->create(work2,2*nx_pppm*ny_pppm*nz_pppm,"pppm:work2");
  memory->create(work3,2*nx_pppm*ny_pppm*nz_pppm,"pppm:work3");

  cu_work1 = new cCudaData<double, FFT_CFLOAT, x> (work1, & (dev_tmp[n_cudata++]) , 2*nx_pppm*ny_pppm*nz_pppm);
  cu_work2 = new cCudaData<double, FFT_CFLOAT, x> (work2, & (dev_tmp[n_cudata++]) , 2*nx_pppm*ny_pppm*nz_pppm);
  cu_work3 = new cCudaData<double, FFT_CFLOAT, x> (work3, & (dev_tmp[n_cudata++]) , 2*nx_pppm*ny_pppm*nz_pppm);


  memory->create(fkx,nx_pppm,"pppmcuda:fkx");
  cu_fkx = new cCudaData<double, PPPM_CFLOAT, x> (fkx, & (dev_tmp[n_cudata++]) , nx_pppm);
  memory->create(fky,ny_pppm,"pppmcuda:fky");
  cu_fky = new cCudaData<double, PPPM_CFLOAT, x> (fky, & (dev_tmp[n_cudata++]) , ny_pppm);
  memory->create(fkz,nz_pppm,"pppmcuda:fkz");
  cu_fkz = new cCudaData<double, PPPM_CFLOAT, x> (fkz, & (dev_tmp[n_cudata++]) , nz_pppm);

  memory->create(vg,nfft_both,6,"pppm:vg");

  cu_vg = new cCudaData<double, PPPM_CFLOAT, xy> ((double*)vg, & (dev_tmp[n_cudata++]) , nfft_both,6);

  memory->create(buf1,nbuf,"pppm:buf1");
  memory->create(buf2,nbuf,"pppm:buf2");


  // summation coeffs


  gf_b = new double[order];
  cu_gf_b = new cCudaData<double,PPPM_CFLOAT,x> (gf_b, &(dev_tmp[n_cudata++]) , order);
  memory->create2d_offset(rho1d,3,-order/2,order/2,"pppm:rho1d");
  memory->create2d_offset(rho_coeff,order,(1-order)/2,order/2,"pppm:rho_coeff");

  cu_rho_coeff = new cCudaData<double, PPPM_CFLOAT, x> ((double*) &(rho_coeff[0][(1-order)/2]), & (dev_tmp[n_cudata++]) , order*(order/2-(1-order)/2+1));

  debugdata=new PPPM_CFLOAT[100];
  cu_debugdata = new cCudaData<PPPM_CFLOAT, PPPM_CFLOAT, x> (debugdata,& (dev_tmp[n_cudata++]),100);
  cu_flag = new cCudaData<int, int, x> (&global_flag,& (dev_tmp[n_cudata++]),3);

  // create 2 FFTs and a Remap
  // 1st FFT keeps data in FFT decompostion
  // 2nd FFT returns data in 3d brick decomposition
  // remap takes data from 3d brick to FFT decomposition

  int tmp;




  fft1c = new FFT3dCuda(lmp,world,nx_pppm,ny_pppm,nz_pppm,
                   nxlo_fft,nxhi_fft,nylo_fft,nyhi_fft,nzlo_fft,nzhi_fft,
                   nxlo_fft,nxhi_fft,nylo_fft,nyhi_fft,nzlo_fft,nzhi_fft,
                   0,0,&tmp,true);

  fft2c = new FFT3dCuda(lmp,world,nx_pppm,ny_pppm,nz_pppm,
                   nxlo_fft,nxhi_fft,nylo_fft,nyhi_fft,nzlo_fft,nzhi_fft,
                   nxlo_in,nxhi_in,nylo_in,nyhi_in,nzlo_in,nzhi_in,
                   0,0,&tmp,false);


#ifdef FFT_CUFFT
  fft1c->set_cudata(cu_work2->dev_data(),cu_work1->dev_data());
  fft2c->set_cudata(cu_work2->dev_data(),cu_work3->dev_data());
#endif

  remap = new Remap(lmp,world,
                    nxlo_in,nxhi_in,nylo_in,nyhi_in,nzlo_in,nzhi_in,
                    nxlo_fft,nxhi_fft,nylo_fft,nyhi_fft,nzlo_fft,nzhi_fft,
                    1,0,0,2,0);


pppm_device_init(cu_density_brick->dev_data(), cu_vdx_brick->dev_data(), cu_vdy_brick->dev_data(), cu_vdz_brick->dev_data(), cu_density_fft->dev_data(),cu_energy->dev_data(),cu_virial->dev_data()
            , cu_work1->dev_data(), cu_work2->dev_data(), cu_work3->dev_data(), cu_greensfn->dev_data(), cu_fkx->dev_data(), cu_fky->dev_data(), cu_fkz->dev_data(), cu_vg->dev_data()
            ,nxlo_in,nxhi_in,nylo_in,nyhi_in,nzlo_in,nzhi_in,nxlo_out,nxhi_out,nylo_out,nyhi_out,nzlo_out,nzhi_out,nx_pppm,ny_pppm,nz_pppm
            ,nxlo_fft,nxhi_fft,nylo_fft,nyhi_fft,nzlo_fft,nzhi_fft,cu_gf_b->dev_data()
            ,qqrd2e,order,cu_rho_coeff->dev_data(),cu_debugdata->dev_data(),cu_density_brick_int->dev_data(),slabflag
         );
}



/* ----------------------------------------------------------------------
   deallocate memory that depends on # of K-vectors and order
 ---------------------------------------------------------------------- */

void PPPMCuda::deallocate()
{
  memory->destroy3d_offset(density_brick,nzlo_out,nylo_out,nxlo_out);
  memory->destroy3d_offset(vdx_brick,nzlo_out,nylo_out,nxlo_out);
  memory->destroy3d_offset(vdy_brick,nzlo_out,nylo_out,nxlo_out);
  memory->destroy3d_offset(vdz_brick,nzlo_out,nylo_out,nxlo_out);

  density_brick = vdx_brick = vdy_brick = vdz_brick = NULL;

  memory->destroy(density_fft);
  memory->destroy(greensfn);
  memory->destroy(work1);
  memory->destroy(work2);
  memory->destroy(vg);

  density_fft = NULL;
  greensfn = NULL;
  work1 = NULL;
  work2 = NULL;
  vg = NULL;

  memory->destroy(fkx);
  memory->destroy(fky);
  memory->destroy(fkz);

  fkx = NULL;
  fky = NULL;
  fkz = NULL;

  delete cu_density_brick;
  delete cu_density_brick_int;
  delete cu_vdx_brick;
  delete cu_vdy_brick;
  delete cu_vdz_brick;
  delete cu_density_fft;
  delete cu_energy;
  delete cu_virial;
#ifdef FFT_CUFFT
  delete cu_greensfn;
  delete cu_gf_b;
  delete cu_vg;
  delete cu_work1;
  delete cu_work2;
  delete cu_work3;
  delete cu_fkx;
  delete cu_fky;
  delete cu_fkz;
#endif

  delete cu_flag;
  delete cu_debugdata;
  delete cu_rho_coeff;


  cu_vdx_brick = cu_vdy_brick = cu_vdz_brick = NULL;
  cu_density_brick = NULL;
  cu_density_brick_int = NULL;
  cu_density_fft = NULL;
  cu_energy=NULL;
  cu_virial=NULL;
#ifdef FFT_CUFFT
  cu_greensfn = NULL;
  cu_gf_b = NULL;
  cu_work1 = cu_work2 = cu_work3 = NULL;
  cu_vg = NULL;
  cu_fkx = cu_fky = cu_fkz = NULL;
#endif

  cu_flag = NULL;
  cu_debugdata = NULL;
  cu_rho_coeff = NULL;
  cu_part2grid = NULL;

  memory->destroy(buf1);
  memory->destroy(buf2);

  delete [] gf_b;
  gf_b = NULL;
  memory->destroy2d_offset(rho1d,-order/2); rho1d = NULL;
  memory->destroy2d_offset(rho_coeff,(1-order)/2); rho_coeff = NULL;

  delete fft1c;
  fft1c = NULL;

  delete fft2c;
  fft2c = NULL;
  delete remap;
  remap = NULL;
  buf1 = NULL;
  buf2 = NULL;
}

/* ----------------------------------------------------------------------
   set size of FFT grid (nx,ny,nz_pppm) and g_ewald
-------------------------------------------------------------------------*/

void PPPMCuda::set_grid()
{
  // see JCP 109, pg 7698 for derivation of coefficients
  // higher order coefficients may be computed if needed

  double **acons;
  memory->create(acons,8,7,"pppm:acons");

  acons[1][0] = 2.0 / 3.0;
  acons[2][0] = 1.0 / 50.0;
  acons[2][1] = 5.0 / 294.0;
  acons[3][0] = 1.0 / 588.0;
  acons[3][1] = 7.0 / 1440.0;
  acons[3][2] = 21.0 / 3872.0;
  acons[4][0] = 1.0 / 4320.0;
  acons[4][1] = 3.0 / 1936.0;
  acons[4][2] = 7601.0 / 2271360.0;
  acons[4][3] = 143.0 / 28800.0;
  acons[5][0] = 1.0 / 23232.0;
  acons[5][1] = 7601.0 / 13628160.0;
  acons[5][2] = 143.0 / 69120.0;
  acons[5][3] = 517231.0 / 106536960.0;
  acons[5][4] = 106640677.0 / 11737571328.0;
  acons[6][0] = 691.0 / 68140800.0;
  acons[6][1] = 13.0 / 57600.0;
  acons[6][2] = 47021.0 / 35512320.0;
  acons[6][3] = 9694607.0 / 2095994880.0;
  acons[6][4] = 733191589.0 / 59609088000.0;
  acons[6][5] = 326190917.0 / 11700633600.0;
  acons[7][0] = 1.0 / 345600.0;
  acons[7][1] = 3617.0 / 35512320.0;
  acons[7][2] = 745739.0 / 838397952.0;
  acons[7][3] = 56399353.0 / 12773376000.0;
  acons[7][4] = 25091609.0 / 1560084480.0;
  acons[7][5] = 1755948832039.0 / 36229939200000.0;
  acons[7][6] = 4887769399.0 / 37838389248.0;

  bigint natoms = atom->natoms;

  // use xprd,yprd,zprd even if triclinic so grid size is the same
  // adjust z dimension for 2d slab PPPMCuda
  // 3d PPPMCuda just uses zprd since slab_volfactor = 1.0

  double xprd = domain->xprd;
  double yprd = domain->yprd;
  double zprd = domain->zprd;
  double zprd_slab = zprd*slab_volfactor;

  // make initial g_ewald estimate
  // based on desired error and real space cutoff
  // fluid-occupied volume used to estimate real-space error
  // zprd used rather than zprd_slab

  double h_x,h_y,h_z;

  if (!gewaldflag)
    g_ewald = sqrt(-log(accuracy*sqrt(natoms*cutoff*xprd*yprd*zprd) /
                        (2.0*q2))) / cutoff;

  // set optimal nx_pppm,ny_pppm,nz_pppm based on order and precision
  // nz_pppm uses extended zprd_slab instead of zprd
  // h = 1/g_ewald is upper bound on h such that h*g_ewald <= 1
  // reduce it until precision target is met

  if (!gridflag) {
    double err;
    h_x = h_y = h_z = 1/g_ewald;

    nx_pppm = static_cast<int> (xprd/h_x + 1);
    ny_pppm = static_cast<int> (yprd/h_y + 1);
    nz_pppm = static_cast<int> (zprd_slab/h_z + 1);

    err = rms(h_x,xprd,natoms,q2,acons);
    while (err > accuracy) {
      err = rms(h_x,xprd,natoms,q2,acons);
      nx_pppm++;
      h_x = xprd/nx_pppm;
    }

    err = rms(h_y,yprd,natoms,q2,acons);
    while (err > accuracy) {
      err = rms(h_y,yprd,natoms,q2,acons);
      ny_pppm++;
      h_y = yprd/ny_pppm;
    }

    err = rms(h_z,zprd_slab,natoms,q2,acons);
    while (err > accuracy) {
      err = rms(h_z,zprd_slab,natoms,q2,acons);
      nz_pppm++;
      h_z = zprd_slab/nz_pppm;
    }
  }

  // boost grid size until it is factorable

  while (!factorable(nx_pppm)) nx_pppm++;
  while (!factorable(ny_pppm)) ny_pppm++;
  while (!factorable(nz_pppm)) nz_pppm++;


  // adjust g_ewald for new grid size

  h_x = xprd/nx_pppm;
  h_y = yprd/ny_pppm;
  h_z = zprd_slab/nz_pppm;

  if (!gewaldflag) {
    double gew1,gew2,dgew,f,fmid,hmin,rtb;
    int ncount;

    gew1 = 0.0;
    g_ewald = gew1;
    f = diffpr(h_x,h_y,h_z,q2,acons);

    hmin = MIN(h_x,MIN(h_y,h_z));
    gew2 = 10/hmin;
    g_ewald = gew2;
    fmid = diffpr(h_x,h_y,h_z,q2,acons);

    if (f*fmid >= 0.0) error->all(FLERR,"Cannot compute PPPMCuda G");
    rtb = f < 0.0 ? (dgew=gew2-gew1,gew1) : (dgew=gew1-gew2,gew2);
    ncount = 0;
    while (fabs(dgew) > SMALL && fmid != 0.0) {
      dgew *= 0.5;
      g_ewald = rtb + dgew;
      fmid = diffpr(h_x,h_y,h_z,q2,acons);
      if (fmid <= 0.0) rtb = g_ewald;
      ncount++;
      if (ncount > LARGE) error->all(FLERR,"Cannot compute PPPMCuda G");
    }
  }

  // final RMS precision

  double lprx = rms(h_x,xprd,natoms,q2,acons);
  double lpry = rms(h_y,yprd,natoms,q2,acons);
  double lprz = rms(h_z,zprd_slab,natoms,q2,acons);
  double lpr = sqrt(lprx*lprx + lpry*lpry + lprz*lprz) / sqrt(3.0);
  double spr = 2.0*q2 * exp(-g_ewald*g_ewald*cutoff*cutoff) /
    sqrt(natoms*cutoff*xprd*yprd*zprd_slab);

  // free local memory

  memory->destroy(acons);

  // print info

  if (me == 0) {
    if (screen) {
      fprintf(screen,"  G vector = %g\n",g_ewald);
      fprintf(screen,"  grid = %d %d %d\n",nx_pppm,ny_pppm,nz_pppm);
      fprintf(screen,"  stencil order = %d\n",order);
      fprintf(screen,"  absolute RMS force accuracy = %g\n",MAX(lpr,spr));
      fprintf(screen,"  relative force accuracy = %g\n",
              MAX(lpr,spr)/two_charge_force);
    }
    if (logfile) {
      fprintf(logfile,"  G vector = %g\n",g_ewald);
      fprintf(logfile,"  grid = %d %d %d\n",nx_pppm,ny_pppm,nz_pppm);
      fprintf(logfile,"  stencil order = %d\n",order);
      fprintf(logfile,"  absolute RMS force accuracy = %g\n",MAX(lpr,spr));
      fprintf(logfile,"  relative force accuracy = %g\n",
              MAX(lpr,spr)/two_charge_force);
    }
  }
}


/* ----------------------------------------------------------------------
   find center grid pt for each of my particles
   check that full stencil for the particle will fit in my 3d brick
   store central grid pt indices in part2grid array
------------------------------------------------------------------------- */


void PPPMCuda::particle_map()
{
  MYDBG(printf("# CUDA PPPMCuda::particle_map() ... start\n");)
  int flag = 0;

    cu_flag->memset_device(0);
    flag=cuda_particle_map(&cuda->shared_data,cu_flag->dev_data());
    if(flag)
    {
      cu_debugdata->download();
      printf("Out of range atom: ");
       printf("ID: %i ",atom->tag[int(debugdata[0])]);
       printf("x: %e ",debugdata[7]);
       printf("y: %e ",debugdata[8]);
       printf("z: %e ",debugdata[9]);
       printf("nx: %e ",debugdata[4]);
       printf("ny: %e ",debugdata[5]);

      printf("\n");
      //printf("debugdata: cpu: %e %e %e %i\n",boxlo[0],boxlo[1],boxlo[2],atom->nlocal);
      cuda->cu_x->download();
            int nx,ny,nz;

            double **x = atom->x;
      int nlocal = atom->nlocal;
            for (int i = 0; i < nlocal; i++) {
        nx = static_cast<int> ((x[i][0]-boxlo[0])*delxinv+shift) - OFFSET;
        ny = static_cast<int> ((x[i][1]-boxlo[1])*delyinv+shift) - OFFSET;
              nz = static_cast<int> ((x[i][2]-boxlo[2])*delzinv+shift) - OFFSET;

            if(i==1203)printf("Outside Atom: %i %e %e %e (%i %i %i)\n",i,x[i][0],x[i][1],x[i][2],nx,ny,nz);
            if (nx+nlower < nxlo_out || nx+nupper > nxhi_out ||
                ny+nlower < nylo_out || ny+nupper > nyhi_out ||
                nz+nlower < nzlo_out || nz+nupper > nzhi_out || i==1203) {printf("Outside Atom: %i %e %e %e (%i %i %i)\n",i,x[i][0],x[i][1],x[i][2],nx,ny,nz); }
            }

    }

  int flag_all;
  MPI_Allreduce(&flag,&flag_all,1,MPI_INT,MPI_SUM,world);
  if (flag_all) error->all(FLERR,"Out of range atoms - cannot compute PPPMCuda!");
}

/* ----------------------------------------------------------------------
   create discretized "density" on section of global grid due to my particles
   density(x,y,z) = charge "density" at grid points of my 3d brick
   (nxlo:nxhi,nylo:nyhi,nzlo:nzhi) is extent of my brick (including ghosts)
   in global grid
------------------------------------------------------------------------- */


void PPPMCuda::make_rho()
{
    cuda_make_rho(&cuda->shared_data,cu_flag->dev_data(),&density_intScale,nxhi_out,nxlo_out,nyhi_out,nylo_out,nzhi_out,nzlo_out,cu_density_brick->dev_data(),cu_density_brick_int->dev_data());
}


/* ----------------------------------------------------------------------
   FFT-based Poisson solver
------------------------------------------------------------------------- */
void PPPMCuda::poisson(int eflag, int vflag)
{

#ifndef FFT_CUFFT
    PPPMOld::poisson(eflag,vflag);
    return;
#endif
#ifdef FFT_CUFFT
  my_times starttime;
  my_times endtime;


  my_gettime(CLOCK_REALTIME,&starttime);
  fft1c->compute(density_fft,work1,1);

  my_gettime(CLOCK_REALTIME,&endtime);
  poissontime+=(endtime.tv_sec-starttime.tv_sec+1.0*(endtime.tv_nsec-starttime.tv_nsec)/1000000000);



  if (eflag || vflag) {
    poisson_energy(nxlo_fft,nxhi_fft,nylo_fft,nyhi_fft,nzlo_fft,nzhi_fft,vflag);
    ENERGY_CFLOAT gpuvirial[6];
    energy+=sum_energy(cu_virial->dev_data(),cu_energy->dev_data(),nx_pppm,ny_pppm,nz_pppm,vflag,gpuvirial);
    if(vflag)
    {
      for(int j=0;j<6;j++) virial[j]+=gpuvirial[j];
    }
  }


  // scale by 1/total-grid-pts to get rho(k)
  // multiply by Green's function to get V(k)

  poisson_scale(nx_pppm,ny_pppm,nz_pppm);

   // compute gradients of V(r) in each of 3 dims by transformimg -ik*V(k)
  // FFT leaves data in 3d brick decomposition
  // copy it into inner portion of vdx,vdy,vdz arrays

  // x direction gradient


  poisson_xgrad(nx_pppm,ny_pppm,nz_pppm);


  my_gettime(CLOCK_REALTIME,&starttime);
  fft2c->compute(work2,work2,-1);
  my_gettime(CLOCK_REALTIME,&endtime);
  poissontime+=(endtime.tv_sec-starttime.tv_sec+1.0*(endtime.tv_nsec-starttime.tv_nsec)/1000000000);

  poisson_vdx_brick(nxhi_out,nxlo_out,nyhi_out,nylo_out,nzhi_out,nzlo_out,nx_pppm,ny_pppm,nz_pppm);


  // y direction gradient

  poisson_ygrad(nx_pppm,ny_pppm,nz_pppm);

  my_gettime(CLOCK_REALTIME,&starttime);
  fft2c->compute(work2,work2,-1);
  my_gettime(CLOCK_REALTIME,&endtime);
  poissontime+=(endtime.tv_sec-starttime.tv_sec+1.0*(endtime.tv_nsec-starttime.tv_nsec)/1000000000);

  poisson_vdy_brick(nxhi_out,nxlo_out,nyhi_out,nylo_out,nzhi_out,nzlo_out,nx_pppm,ny_pppm,nz_pppm);

  // z direction gradient

  poisson_zgrad(nx_pppm,ny_pppm,nz_pppm);

  my_gettime(CLOCK_REALTIME,&starttime);
  fft2c->compute(work2,work2,-1);
  my_gettime(CLOCK_REALTIME,&endtime);
  poissontime+=(endtime.tv_sec-starttime.tv_sec+1.0*(endtime.tv_nsec-starttime.tv_nsec)/1000000000);

  poisson_vdz_brick(nxhi_out,nxlo_out,nyhi_out,nylo_out,nzhi_out,nzlo_out,nx_pppm,ny_pppm,nz_pppm);
 #endif
}

/*----------------------------------------------------------------------
   interpolate from grid to get electric field & force on my particles
-------------------------------------------------------------------------*/

void PPPMCuda::fieldforce()
{
  cuda_fieldforce(& cuda->shared_data,cu_flag);
  return;
}

/* ----------------------------------------------------------------------
   perform and time the 4 FFTs required for N timesteps
------------------------------------------------------------------------- */

int PPPMCuda::timing_1d(int n, double &time1d)
{
  time1d = cuda->shared_data.cuda_timings.pppm_poisson/update->nsteps/4*n;
  return 4;
}

int PPPMCuda::timing_3d(int n, double &time3d)
{
  time3d = cuda->shared_data.cuda_timings.pppm_poisson/update->nsteps*n;
  return 4;
}

void PPPMCuda::slabcorr(int eflag)
{
  // compute local contribution to global dipole moment
  if(slabbuf==NULL)
  {
          slabbuf=new ENERGY_CFLOAT[(atom->nmax+31)/32];
          cu_slabbuf = new cCudaData<ENERGY_CFLOAT,ENERGY_CFLOAT, x> (slabbuf, (atom->nmax+31)/32);
  }
  if(unsigned((atom->nlocal+31)/32)*sizeof(ENERGY_CFLOAT)>=unsigned(cu_slabbuf->dev_size()))
  {
          delete [] slabbuf;
          delete cu_slabbuf;
          slabbuf=new ENERGY_CFLOAT[(atom->nmax+31)/32];
          cu_slabbuf = new cCudaData<ENERGY_CFLOAT,ENERGY_CFLOAT, x> (slabbuf, (atom->nmax+31)/32);
  }


  double dipole = cuda_slabcorr_energy(&cuda->shared_data,slabbuf,(ENERGY_CFLOAT*) cu_slabbuf->dev_data());

  double dipole_all;
  MPI_Allreduce(&dipole,&dipole_all,1,MPI_DOUBLE,MPI_SUM,world);

  //if (eflag) energy += qqrd2e*scale * e_slabcorr;
  // need to add a correction to make non-neutral systems and per-atom energy translationally invariant
  if (eflag || fabs(qsum) > SMALL)
    error->all(FLERR,"Cannot (yet) use slab correction with kspace_style pppm/cuda for non-neutral systems or to get per-atom energy. Aborting.");

  double ffact = -4.0*MY_PI*dipole_all/volume;

  cuda_slabcorr_force(&cuda->shared_data,ffact);
}<|MERGE_RESOLUTION|>--- conflicted
+++ resolved
@@ -687,12 +687,8 @@
   // extend size of PPPM per-atom arrays if necessary
   // force update of device data, if arrays resized
 
-<<<<<<< HEAD
-  if ((cu_atom->update_nmax)||(old_nmax==0)) {
-=======
 
   if (cu_atom->update_nmax || old_nmax == 0) {
->>>>>>> 5b0ba798
     memory->destroy(part2grid);
     nmax = atom->nmax;
     memory->create(part2grid,nmax,3,"pppm:part2grid");
