/* -*- c++ -*- ----------------------------------------------------------
<<<<<<< HEAD
   LAMMPS - Large-scale Atomic/Molecular Massively Parallel Simulator 
=======
   LAMMPS - Large-scale Atomic/Molecular Massively Parallel Simulator
>>>>>>> ec18d90f

   Original Version:
   http://lammps.sandia.gov, Sandia National Laboratories
   Steve Plimpton, sjplimp@sandia.gov

   See the README file in the top-level LAMMPS directory.

   -----------------------------------------------------------------------

   USER-CUDA Package and associated modifications:
   https://sourceforge.net/projects/lammpscuda/

   Christian Trott, christian.trott@tu-ilmenau.de
   Lars Winterfeld, lars.winterfeld@tu-ilmenau.de
   Theoretical Physics II, University of Technology Ilmenau, Germany

   See the README file in the USER-CUDA directory.

   This software is distributed under the GNU General Public License.
------------------------------------------------------------------------- */

#ifdef FIX_CLASS

FixStyle(setforce/cuda,FixSetForceCuda)

#else

#ifndef LMP_FIX_SET_FORCE_CUDA_H
#define LMP_FIX_SET_FORCE_CUDA_H

#include "fix.h"
#include "cuda_data.h"

namespace LAMMPS_NS {

class FixSetForceCuda : public Fix {
 public:
  FixSetForceCuda(class LAMMPS *, int, char **);
  int setmask();
  void init();
  void setup(int);
  void min_setup(int);
  void post_force(int);
  void post_force_respa(int, int, int);
  void min_post_force(int);
  double compute_vector(int);

 private:
  class Cuda *cuda;
  int flagx,flagy,flagz;
  double xvalue,yvalue,zvalue;
  double foriginal[3],foriginal_all[3];
  cCudaData<double     , F_CFLOAT                   , x>* cu_foriginal;
  int force_flag;
  int nlevels_respa;
};

}

#endif
#endif<|MERGE_RESOLUTION|>--- conflicted
+++ resolved
@@ -1,9 +1,5 @@
 /* -*- c++ -*- ----------------------------------------------------------
-<<<<<<< HEAD
-   LAMMPS - Large-scale Atomic/Molecular Massively Parallel Simulator 
-=======
    LAMMPS - Large-scale Atomic/Molecular Massively Parallel Simulator
->>>>>>> ec18d90f
 
    Original Version:
    http://lammps.sandia.gov, Sandia National Laboratories
