--- conflicted
+++ resolved
@@ -57,19 +57,15 @@
     error->all(FLERR, "Illegal replication grid {}x{}x{}. All replications must be > 0",
                nx, ny, nz);
 
-<<<<<<< HEAD
-  int nrep = nx*ny*nz;
-  allnrep[0] = nx;
-  allnrep[1] = ny;
-  allnrep[2] = nz;
-=======
   bigint nrepbig = (bigint) nx * ny * nz;
   if (nrepbig > MAXSMALLINT)
     error->all(FLERR, "Total # of replica is too large: {}x{}x{} = {}. "
                "Please use replicate multiple times", nx, ny, nz, nrepbig);
 
   int nrep = (int) nrepbig;
->>>>>>> 254a849a
+  allnrep[0] = nx;
+  allnrep[1] = ny;
+  allnrep[2] = nz;
   if (me == 0)
     utils::logmesg(lmp, "Replication is creating a {}x{}x{} = {} times larger system...\n",
                    nx, ny, nz, nrep);
