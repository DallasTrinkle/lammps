--- conflicted
+++ resolved
@@ -32,10 +32,6 @@
 #include <cstdio>
 #include "accelerator_kokkos.h"
 
-<<<<<<< HEAD
-
-=======
->>>>>>> 5e3fe197
 namespace LAMMPS_NS { class Error;}
 
 #if defined LMP_USER_OMP
