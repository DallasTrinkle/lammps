# *
# *_________________________________________________________________________*
# *      POEMS: PARALLELIZABLE OPEN SOURCE EFFICIENT MULTIBODY SOFTWARE     *
# *      DESCRIPTION: SEE READ-ME                                           *
# *      FILE NAME: Makefile                                                *
# *      AUTHORS: See Author List                                           * 
# *      GRANTS: See Grants List                                            *
# *      COPYRIGHT: (C) 2005 by Authors as listed in Author's List          *
# *      LICENSE: Please see License Agreement                              *
# *      DOWNLOAD: Free at www.rpi.edu/~anderk5                             *
# *      ADMINISTRATOR: Prof. Kurt Anderson                                 *
# *                     Computational Dynamics Lab                          *
# *                     Rensselaer Polytechnic Institute                    *
# *                     110 8th St. Troy NY 12180                           * 
# *      CONTACT:        anderk5@rpi.edu                                    *
# *_________________________________________________________________________*/



SHELL = /bin/sh


# ------ FILES ------

SRC_MAIN = workspace.cpp system.cpp poemsobject.cpp 
INC_MAIN = workspace.h system.h poemsobject.h

SRC_BODY =      body.cpp rigidbody.cpp particle.cpp inertialframe.cpp
INC_BODY =      bodies.h body.h rigidbody.h particle.h inertialframe.h


SRC_JOINT =     joint.cpp revolutejoint.cpp prismaticjoint.cpp sphericaljoint.cpp \
    freebodyjoint.cpp body23joint.cpp mixedjoint.cpp
INC_JOINT =     joints.h joint.h revolutejoint.h prismaticjoint.h sphericaljoint.h \
    freebodyjoint.h body23joint.h mixedjoint.h

SRC_POINT =     point.cpp fixedpoint.cpp
INC_POINT =     points.h point.h fixedpoint.h

SRC_SOLVE = solver.cpp  
INC_SOLVE = solver.h  

SRC_ORDERN = onsolver.cpp onfunctions.cpp onbody.cpp
INC_ORDERN = onsolver.h onfunctions.h onbody.h

SRC_MAT =       virtualmatrix.cpp matrix.cpp matrixfun.cpp mat3x3.cpp virtualcolmatrix.cpp \
    colmatrix.cpp vect3.cpp virtualrowmatrix.cpp rowmatrix.cpp mat6x6.cpp vect6.cpp \
    fastmatrixops.cpp colmatmap.cpp eulerparameters.cpp vect4.cpp norm.cpp mat4x4.cpp \
    
INC_MAT =       matrices.h virtualmatrix.h matrix.h matrixfun.h mat3x3.h virtualcolmatrix.h \
    colmatrix.h vect3.h virtualrowmatrix.h rowmatrix.h mat6x6.h vect6.h \
    fastmatrixops.h colmatmap.h eulerparameters.h vect4.h norm.h mat4x4.h 

SRC_MISC = poemstreenode.cpp
INC_MISC = poemslist.h poemstreenode.h poemstree.h poemsnodelib.h SystemProcessor.h defines.h POEMSChain.h

SRC = $(SRC_MAIN) $(SRC_BODY) $(SRC_JOINT) $(SRC_POINT) $(SRC_SOLVE) $(SRC_ORDERN) $(SRC_MAT) $(SRC_MISC) 
INC = $(INC_MAIN) $(INC_BODY) $(INC_JOINT) $(INC_POINT) $(INC_SOLVE) $(INC_ORDERN) $(INC_MAT) $(INC_MISC) 

FILES = $(SRC) $(INC) Makefile Authors_List.txt Grants_List.txt POEMS_License.txt README Copyright_Notice

# ------ DEFINITIONS ------

LIB = libpoems.a
OBJ =   $(SRC:.cpp=.o)

# ------ SETTINGS ------

CC =	        g++
<<<<<<< HEAD
CCFLAGS =       -O2 -Wall -W -funroll-loops -ffast-math -fexpensive-optimizations -finline-functions -fno-rtti -fno-exceptions -Wall #-Wno-deprecated
=======
CCFLAGS =       -O -g -fPIC -Wall #-Wno-deprecated
>>>>>>> e02a64ec
ARCHIVE =	ar
ARCHFLAG =	-rc
DEPFLAGS =      -M
LINK =         	g++
LINKFLAGS =	-O
USRLIB =
SYSLIB =

# ------ MAKE PROCEDURE ------

lib: 	$(OBJ)
	$(ARCHIVE) $(ARFLAGS) $(LIB) $(OBJ)

# ------ COMPILE RULES ------

%.o:%.cpp
	$(CC) $(CCFLAGS) -c $<
%.d:%.cpp
	$(CC) $(CCFLAGS) $(DEPFLAGS) $< > $@		

# ------ DEPENDENCIES ------

DEPENDS = $(OBJ:.o=.d)

# ------ CLEAN ------

clean:
	-rm *.o *.d *~ $(LIB)

tar:
	-tar -cvf ../POEMS.tar $(FILES)<|MERGE_RESOLUTION|>--- conflicted
+++ resolved
@@ -67,11 +67,7 @@
 # ------ SETTINGS ------
 
 CC =	        g++
-<<<<<<< HEAD
-CCFLAGS =       -O2 -Wall -W -funroll-loops -ffast-math -fexpensive-optimizations -finline-functions -fno-rtti -fno-exceptions -Wall #-Wno-deprecated
-=======
-CCFLAGS =       -O -g -fPIC -Wall #-Wno-deprecated
->>>>>>> e02a64ec
+CCFLAGS =       -O2 -fPIC -Wall -W -funroll-loops -ffast-math -fexpensive-optimizations -finline-functions -fno-rtti -fno-exceptions -Wall #-Wno-deprecated
 ARCHIVE =	ar
 ARCHFLAG =	-rc
 DEPFLAGS =      -M
